// Copyright 2013 The Rust Project Developers. See the COPYRIGHT
// file at the top-level directory of this distribution and at
// http://rust-lang.org/COPYRIGHT.
//
// Licensed under the Apache License, Version 2.0 <LICENSE-APACHE or
// http://www.apache.org/licenses/LICENSE-2.0> or the MIT license
// <LICENSE-MIT or http://opensource.org/licenses/MIT>, at your
// option. This file may not be copied, modified, or distributed
// except according to those terms.

/*!

Many programming languages have a 'prelude': a particular subset of the
libraries that come with the language. Every program imports the prelude by
default.

For example, it would be annoying to add `use std::io::println;` to every single
program, and the vast majority of Rust programs will wish to print to standard
output. Therefore, it makes sense to import it into every program.

Rust's prelude has three main parts:

1. io::print and io::println.
2. Core operators, such as `Add`, `Mul`, and `Not`.
3. Various types and traits, such as `Clone`, `Eq`, and `comm::Chan`.

*/


// Reexported core operators
pub use either::{Either, Left, Right};
pub use kinds::Sized;
pub use kinds::{Freeze, Send};
pub use ops::{Add, Sub, Mul, Div, Rem, Neg, Not};
pub use ops::{BitAnd, BitOr, BitXor};
pub use ops::{Drop};
pub use ops::{Shl, Shr, Index};
pub use option::{Option, Some, None};
pub use result::{Result, Ok, Err};

// Reexported functions
pub use io::{print, println};
pub use iterator::range;

// Reexported types and traits
pub use c_str::ToCStr;
pub use clone::{Clone, DeepClone};
pub use cmp::{Eq, ApproxEq, Ord, TotalEq, TotalOrd, Ordering, Less, Equal, Greater, Equiv};
pub use char::Char;
pub use container::{Container, Mutable, Map, MutableMap, Set, MutableSet};
pub use hash::Hash;
pub use iter::Times;
pub use iterator::Extendable;
pub use iterator::{Iterator, IteratorUtil, DoubleEndedIterator, DoubleEndedIteratorUtil};
pub use iterator::{ClonableIterator, OrdIterator};
pub use num::{Num, NumCast};
pub use num::{Orderable, Signed, Unsigned, Round};
pub use num::{Algebraic, Trigonometric, Exponential, Hyperbolic};
pub use num::{Integer, Fractional, Real, RealExt};
pub use num::{Bitwise, BitCount, Bounded};
pub use num::{Primitive, Int, Float};
pub use path::GenericPath;
pub use path::Path;
pub use path::PosixPath;
pub use path::WindowsPath;
pub use ptr::RawPtr;
pub use ascii::{Ascii, AsciiCast, OwnedAsciiCast, AsciiStr, ToBytesConsume};
<<<<<<< HEAD
pub use str::{Str, StrVector, StrSlice, OwnedStr};
pub use from_str::{FromStr};
=======
pub use str::{Str, StrVector, StrSlice, OwnedStr, NullTerminatedStr};
pub use from_str::FromStr;
>>>>>>> cdba212e
pub use to_bytes::IterBytes;
pub use to_str::{ToStr, ToStrConsume};
pub use tuple::{CopyableTuple, ImmutableTuple, ExtendedTupleOps};
pub use tuple::{CloneableTuple2, CloneableTuple3, CloneableTuple4, CloneableTuple5};
pub use tuple::{CloneableTuple6, CloneableTuple7, CloneableTuple8, CloneableTuple9};
pub use tuple::{CloneableTuple10, CloneableTuple11, CloneableTuple12};
pub use tuple::{ImmutableTuple2, ImmutableTuple3, ImmutableTuple4, ImmutableTuple5};
pub use tuple::{ImmutableTuple6, ImmutableTuple7, ImmutableTuple8, ImmutableTuple9};
pub use tuple::{ImmutableTuple10, ImmutableTuple11, ImmutableTuple12};
pub use vec::{Vector, VectorVector, CopyableVector, ImmutableVector};
pub use vec::{ImmutableEqVector, ImmutableTotalOrdVector, ImmutableCopyableVector};
pub use vec::{OwnedVector, OwnedCopyableVector,OwnedEqVector, MutableVector};
pub use io::{Reader, ReaderUtil, Writer, WriterUtil};

// Reexported runtime types
pub use comm::{stream, Port, Chan, GenericChan, GenericSmartChan, GenericPort, Peekable};
pub use task::spawn;<|MERGE_RESOLUTION|>--- conflicted
+++ resolved
@@ -65,13 +65,8 @@
 pub use path::WindowsPath;
 pub use ptr::RawPtr;
 pub use ascii::{Ascii, AsciiCast, OwnedAsciiCast, AsciiStr, ToBytesConsume};
-<<<<<<< HEAD
 pub use str::{Str, StrVector, StrSlice, OwnedStr};
-pub use from_str::{FromStr};
-=======
-pub use str::{Str, StrVector, StrSlice, OwnedStr, NullTerminatedStr};
 pub use from_str::FromStr;
->>>>>>> cdba212e
 pub use to_bytes::IterBytes;
 pub use to_str::{ToStr, ToStrConsume};
 pub use tuple::{CopyableTuple, ImmutableTuple, ExtendedTupleOps};
