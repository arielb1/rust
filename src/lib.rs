/*
 * TODO(antoyo): implement equality in libgccjit based on https://zpz.github.io/blog/overloading-equality-operator-in-cpp-class-hierarchy/ (for type equality?)
 * TODO(antoyo): support #[inline] attributes.
 * TODO(antoyo): support LTO (gcc's equivalent to Full LTO is -flto -flto-partition=one — https://documentation.suse.com/sbp/all/html/SBP-GCC-10/index.html).
 * For Thin LTO, this might be helpful:
// cspell:disable-next-line
 * In gcc 4.6 -fwhopr was removed and became default with -flto. The non-whopr path can still be executed via -flto-partition=none.
 * Or the new incremental LTO (https://www.phoronix.com/news/GCC-Incremental-LTO-Patches)?
 *
 * Maybe some missing optimizations enabled by rustc's LTO is in there: https://gcc.gnu.org/onlinedocs/gcc/Optimize-Options.html
// cspell:disable-next-line
 * Like -fipa-icf (should be already enabled) and maybe -fdevirtualize-at-ltrans.
 * TODO: disable debug info always being emitted. Perhaps this slows down things?
 *
 * TODO(antoyo): remove the patches.
 */

#![allow(internal_features)]
#![doc(rust_logo)]
#![feature(rustdoc_internals)]
#![feature(rustc_private)]
#![recursion_limit = "256"]
#![warn(rust_2018_idioms)]
#![warn(unused_lifetimes)]
#![deny(clippy::pattern_type_mismatch)]
#![allow(clippy::needless_lifetimes, clippy::uninlined_format_args)]

// These crates are pulled from the sysroot because they are part of
// rustc's public API, so we need to ensure version compatibility.
extern crate smallvec;
#[macro_use]
extern crate tracing;

// The rustc crates we need
extern crate rustc_abi;
extern crate rustc_apfloat;
extern crate rustc_ast;
extern crate rustc_codegen_ssa;
extern crate rustc_data_structures;
extern crate rustc_errors;
extern crate rustc_fluent_macro;
extern crate rustc_fs_util;
extern crate rustc_hir;
extern crate rustc_index;
#[cfg(feature = "master")]
extern crate rustc_interface;
extern crate rustc_macros;
extern crate rustc_middle;
extern crate rustc_session;
extern crate rustc_span;
extern crate rustc_symbol_mangling;
extern crate rustc_target;
extern crate rustc_type_ir;

// This prevents duplicating functions and statics that are already part of the host rustc process.
#[allow(unused_extern_crates)]
extern crate rustc_driver;

mod abi;
mod allocator;
mod asm;
mod attributes;
mod back;
mod base;
mod builder;
mod callee;
mod common;
mod consts;
mod context;
mod coverageinfo;
mod debuginfo;
mod declare;
mod errors;
mod gcc_util;
mod int;
mod intrinsic;
mod mono_item;
mod type_;
mod type_of;

use std::any::Any;
use std::fmt::Debug;
use std::ops::Deref;
use std::path::PathBuf;
#[cfg(not(feature = "master"))]
use std::sync::atomic::AtomicBool;
#[cfg(not(feature = "master"))]
use std::sync::atomic::Ordering;
use std::sync::{Arc, Mutex};

use back::lto::{ThinBuffer, ThinData};
use gccjit::{CType, Context, OptimizationLevel};
#[cfg(feature = "master")]
use gccjit::{TargetInfo, Version};
use rustc_ast::expand::allocator::AllocatorKind;
use rustc_ast::expand::autodiff_attrs::AutoDiffItem;
use rustc_codegen_ssa::back::lto::{SerializedModule, ThinModule};
use rustc_codegen_ssa::back::write::{
    CodegenContext, FatLtoInput, ModuleConfig, TargetMachineFactoryFn,
};
use rustc_codegen_ssa::base::codegen_crate;
use rustc_codegen_ssa::target_features::cfg_target_feature;
use rustc_codegen_ssa::traits::{CodegenBackend, ExtraBackendMethods, WriteBackendMethods};
use rustc_codegen_ssa::{CodegenResults, CompiledModule, ModuleCodegen, TargetConfig};
use rustc_data_structures::fx::FxIndexMap;
use rustc_data_structures::sync::IntoDynSyncSend;
use rustc_errors::DiagCtxtHandle;
use rustc_middle::dep_graph::{WorkProduct, WorkProductId};
use rustc_middle::ty::TyCtxt;
use rustc_middle::util::Providers;
use rustc_session::Session;
use rustc_session::config::{OptLevel, OutputFilenames};
use rustc_span::Symbol;
use rustc_span::fatal_error::FatalError;
use rustc_target::spec::RelocModel;
use tempfile::TempDir;

use crate::back::lto::ModuleBuffer;
use crate::gcc_util::target_cpu;

rustc_fluent_macro::fluent_messages! { "../messages.ftl" }

pub struct PrintOnPanic<F: Fn() -> String>(pub F);

impl<F: Fn() -> String> Drop for PrintOnPanic<F> {
    fn drop(&mut self) {
        if ::std::thread::panicking() {
            println!("{}", (self.0)());
        }
    }
}

#[cfg(not(feature = "master"))]
#[derive(Debug)]
pub struct TargetInfo {
    supports_128bit_integers: AtomicBool,
}

#[cfg(not(feature = "master"))]
impl TargetInfo {
    fn cpu_supports(&self, _feature: &str) -> bool {
        false
    }

    fn supports_target_dependent_type(&self, typ: CType) -> bool {
        match typ {
            CType::UInt128t | CType::Int128t => {
                if self.supports_128bit_integers.load(Ordering::SeqCst) {
                    return true;
                }
            }
            _ => (),
        }
        false
    }
}

#[derive(Clone)]
pub struct LockedTargetInfo {
    info: Arc<Mutex<IntoDynSyncSend<TargetInfo>>>,
}

impl Debug for LockedTargetInfo {
    fn fmt(&self, formatter: &mut std::fmt::Formatter<'_>) -> std::fmt::Result {
        self.info.lock().expect("lock").fmt(formatter)
    }
}

impl LockedTargetInfo {
    fn cpu_supports(&self, feature: &str) -> bool {
        self.info.lock().expect("lock").cpu_supports(feature)
    }

    fn supports_target_dependent_type(&self, typ: CType) -> bool {
        self.info.lock().expect("lock").supports_target_dependent_type(typ)
    }
}

#[derive(Clone)]
pub struct GccCodegenBackend {
    target_info: LockedTargetInfo,
}

impl CodegenBackend for GccCodegenBackend {
    fn locale_resource(&self) -> &'static str {
        crate::DEFAULT_LOCALE_RESOURCE
    }

    fn init(&self, _sess: &Session) {
        #[cfg(feature = "master")]
        {
            let target_cpu = target_cpu(_sess);

            // Get the second TargetInfo with the correct CPU features by setting the arch.
            let context = Context::default();
            if target_cpu != "generic" {
                context.add_command_line_option(format!("-march={}", target_cpu));
            }

            **self.target_info.info.lock().expect("lock") = context.get_target_info();
        }

        #[cfg(feature = "master")]
        gccjit::set_global_personality_function_name(b"rust_eh_personality\0");

        #[cfg(not(feature = "master"))]
        {
            let temp_dir = TempDir::new().expect("cannot create temporary directory");
            let temp_file = temp_dir.keep().join("result.asm");
            let check_context = Context::default();
            check_context.set_print_errors_to_stderr(false);
            let _int128_ty = check_context.new_c_type(CType::UInt128t);
            // NOTE: we cannot just call compile() as this would require other files than libgccjit.so.
            check_context.compile_to_file(
                gccjit::OutputKind::Assembler,
                temp_file.to_str().expect("path to str"),
            );
            self.target_info
                .info
                .lock()
                .expect("lock")
                .supports_128bit_integers
                .store(check_context.get_last_error() == Ok(None), Ordering::SeqCst);
        }
    }

    fn provide(&self, providers: &mut Providers) {
        providers.global_backend_features = |tcx, ()| gcc_util::global_gcc_features(tcx.sess, true)
    }

    fn codegen_crate(&self, tcx: TyCtxt<'_>) -> Box<dyn Any> {
        let target_cpu = target_cpu(tcx.sess);
        let res = codegen_crate(self.clone(), tcx, target_cpu.to_string());

        Box::new(res)
    }

    fn join_codegen(
        &self,
        ongoing_codegen: Box<dyn Any>,
        sess: &Session,
        _outputs: &OutputFilenames,
    ) -> (CodegenResults, FxIndexMap<WorkProductId, WorkProduct>) {
        ongoing_codegen
            .downcast::<rustc_codegen_ssa::back::write::OngoingCodegen<GccCodegenBackend>>()
            .expect("Expected GccCodegenBackend's OngoingCodegen, found Box<Any>")
            .join(sess)
    }

    fn target_config(&self, sess: &Session) -> TargetConfig {
        target_config(sess, &self.target_info)
    }
}

fn new_context<'gcc, 'tcx>(tcx: TyCtxt<'tcx>) -> Context<'gcc> {
    let context = Context::default();
    if tcx.sess.target.arch == "x86" || tcx.sess.target.arch == "x86_64" {
        context.add_command_line_option("-masm=intel");
    }
    #[cfg(feature = "master")]
    {
        context.set_special_chars_allowed_in_func_names("$.*");
        let version = Version::get();
        let version = format!("{}.{}.{}", version.major, version.minor, version.patch);
        context.set_output_ident(&format!(
            "rustc version {} with libgccjit {}",
            rustc_interface::util::rustc_version_str().unwrap_or("unknown version"),
            version,
        ));
    }
    // TODO(antoyo): check if this should only be added when using -Cforce-unwind-tables=n.
    context.add_command_line_option("-fno-asynchronous-unwind-tables");
    context
}

impl ExtraBackendMethods for GccCodegenBackend {
    fn supports_parallel(&self) -> bool {
        false
    }

    fn codegen_allocator(
        &self,
        tcx: TyCtxt<'_>,
        module_name: &str,
        kind: AllocatorKind,
        alloc_error_handler_kind: AllocatorKind,
    ) -> Self::Module {
        let mut mods = GccContext {
            context: Arc::new(SyncContext::new(new_context(tcx))),
            relocation_model: tcx.sess.relocation_model(),
            should_combine_object_files: false,
            temp_dir: None,
        };

        unsafe {
            allocator::codegen(tcx, &mut mods, module_name, kind, alloc_error_handler_kind);
        }
        mods
    }

    fn compile_codegen_unit(
        &self,
        tcx: TyCtxt<'_>,
        cgu_name: Symbol,
    ) -> (ModuleCodegen<Self::Module>, u64) {
        base::compile_codegen_unit(tcx, cgu_name, self.target_info.clone())
    }

    fn target_machine_factory(
        &self,
        _sess: &Session,
        _opt_level: OptLevel,
        _features: &[String],
    ) -> TargetMachineFactoryFn<Self> {
        // TODO(antoyo): set opt level.
        Arc::new(|_| Ok(()))
    }
}

pub struct GccContext {
    context: Arc<SyncContext>,
    /// This field is needed in order to be able to set the flag -fPIC when necessary when doing
    /// LTO.
    relocation_model: RelocModel,
    should_combine_object_files: bool,
    // Temporary directory used by LTO. We keep it here so that it's not removed before linking.
    temp_dir: Option<TempDir>,
}

struct SyncContext {
    context: Context<'static>,
}

impl SyncContext {
    fn new(context: Context<'static>) -> Self {
        Self { context }
    }
}

impl Deref for SyncContext {
    type Target = Context<'static>;

    fn deref(&self) -> &Self::Target {
        &self.context
    }
}

unsafe impl Send for SyncContext {}
// FIXME(antoyo): that shouldn't be Sync. Parallel compilation is currently disabled with "CodegenBackend::supports_parallel()".
unsafe impl Sync for SyncContext {}

impl WriteBackendMethods for GccCodegenBackend {
    type Module = GccContext;
    type TargetMachine = ();
    type TargetMachineError = ();
    type ModuleBuffer = ModuleBuffer;
    type ThinData = ThinData;
    type ThinBuffer = ThinBuffer;

    fn run_and_optimize_fat_lto(
        cgcx: &CodegenContext<Self>,
        // FIXME(bjorn3): Limit LTO exports to these symbols
        _exported_symbols_for_lto: &[String],
        each_linked_rlib_for_lto: &[PathBuf],
        modules: Vec<FatLtoInput<Self>>,
<<<<<<< HEAD
        diff_fncs: Vec<AutoDiffItem>,
=======
        cached_modules: Vec<(SerializedModule<Self::ModuleBuffer>, WorkProduct)>,
        diff_functions: Vec<AutoDiffItem>,
>>>>>>> 36a516d8
    ) -> Result<ModuleCodegen<Self::Module>, FatalError> {
        if !diff_functions.is_empty() {
            unimplemented!();
        }

        back::lto::run_fat(cgcx, each_linked_rlib_for_lto, modules)
    }

    fn run_thin_lto(
        cgcx: &CodegenContext<Self>,
        // FIXME(bjorn3): Limit LTO exports to these symbols
        _exported_symbols_for_lto: &[String],
        each_linked_rlib_for_lto: &[PathBuf],
        modules: Vec<(String, Self::ThinBuffer)>,
        cached_modules: Vec<(SerializedModule<Self::ModuleBuffer>, WorkProduct)>,
    ) -> Result<(Vec<ThinModule<Self>>, Vec<WorkProduct>), FatalError> {
        back::lto::run_thin(cgcx, each_linked_rlib_for_lto, modules, cached_modules)
    }

    fn print_pass_timings(&self) {
        unimplemented!();
    }

    fn print_statistics(&self) {
        unimplemented!()
    }

    fn optimize(
        _cgcx: &CodegenContext<Self>,
        _dcx: DiagCtxtHandle<'_>,
        module: &mut ModuleCodegen<Self::Module>,
        config: &ModuleConfig,
    ) -> Result<(), FatalError> {
        module.module_llvm.context.set_optimization_level(to_gcc_opt_level(config.opt_level));
        Ok(())
    }

    fn optimize_thin(
        cgcx: &CodegenContext<Self>,
        thin: ThinModule<Self>,
    ) -> Result<ModuleCodegen<Self::Module>, FatalError> {
        back::lto::optimize_thin_module(thin, cgcx)
    }

    fn codegen(
        cgcx: &CodegenContext<Self>,
        module: ModuleCodegen<Self::Module>,
        config: &ModuleConfig,
    ) -> Result<CompiledModule, FatalError> {
        back::write::codegen(cgcx, module, config)
    }

    fn prepare_thin(
        module: ModuleCodegen<Self::Module>,
        emit_summary: bool,
    ) -> (String, Self::ThinBuffer) {
        back::lto::prepare_thin(module, emit_summary)
    }

    fn serialize_module(_module: ModuleCodegen<Self::Module>) -> (String, Self::ModuleBuffer) {
        unimplemented!();
    }
}

/// This is the entrypoint for a hot plugged rustc_codegen_gccjit
#[unsafe(no_mangle)]
pub fn __rustc_codegen_backend() -> Box<dyn CodegenBackend> {
    #[cfg(feature = "master")]
    let info = {
        // Check whether the target supports 128-bit integers, and sized floating point types (like
        // Float16).
        let context = Context::default();
        Arc::new(Mutex::new(IntoDynSyncSend(context.get_target_info())))
    };
    #[cfg(not(feature = "master"))]
    let info = Arc::new(Mutex::new(IntoDynSyncSend(TargetInfo {
        supports_128bit_integers: AtomicBool::new(false),
    })));

    Box::new(GccCodegenBackend { target_info: LockedTargetInfo { info } })
}

fn to_gcc_opt_level(optlevel: Option<OptLevel>) -> OptimizationLevel {
    match optlevel {
        None => OptimizationLevel::None,
        Some(level) => match level {
            OptLevel::No => OptimizationLevel::None,
            OptLevel::Less => OptimizationLevel::Limited,
            OptLevel::More => OptimizationLevel::Standard,
            OptLevel::Aggressive => OptimizationLevel::Aggressive,
            OptLevel::Size | OptLevel::SizeMin => OptimizationLevel::Limited,
        },
    }
}

/// Returns the features that should be set in `cfg(target_feature)`.
fn target_config(sess: &Session, target_info: &LockedTargetInfo) -> TargetConfig {
    let (unstable_target_features, target_features) = cfg_target_feature(sess, |feature| {
        // TODO: we disable Neon for now since we don't support the LLVM intrinsics for it.
        if feature == "neon" {
            return false;
        }
        target_info.cpu_supports(feature)
        // cSpell:disable
        /*
          adx, aes, avx, avx2, avx512bf16, avx512bitalg, avx512bw, avx512cd, avx512dq, avx512er, avx512f, avx512fp16, avx512ifma,
          avx512pf, avx512vbmi, avx512vbmi2, avx512vl, avx512vnni, avx512vp2intersect, avx512vpopcntdq,
          bmi1, bmi2, cmpxchg16b, ermsb, f16c, fma, fxsr, gfni, lzcnt, movbe, pclmulqdq, popcnt, rdrand, rdseed, rtm,
          sha, sse, sse2, sse3, sse4.1, sse4.2, sse4a, ssse3, tbm, vaes, vpclmulqdq, xsave, xsavec, xsaveopt, xsaves
        */
        // cSpell:enable
    });

    let has_reliable_f16 = target_info.supports_target_dependent_type(CType::Float16);
    let has_reliable_f128 = target_info.supports_target_dependent_type(CType::Float128);

    TargetConfig {
        target_features,
        unstable_target_features,
        // There are no known bugs with GCC support for f16 or f128
        has_reliable_f16,
        has_reliable_f16_math: has_reliable_f16,
        has_reliable_f128,
        has_reliable_f128_math: has_reliable_f128,
    }
}<|MERGE_RESOLUTION|>--- conflicted
+++ resolved
@@ -363,12 +363,7 @@
         _exported_symbols_for_lto: &[String],
         each_linked_rlib_for_lto: &[PathBuf],
         modules: Vec<FatLtoInput<Self>>,
-<<<<<<< HEAD
-        diff_fncs: Vec<AutoDiffItem>,
-=======
-        cached_modules: Vec<(SerializedModule<Self::ModuleBuffer>, WorkProduct)>,
         diff_functions: Vec<AutoDiffItem>,
->>>>>>> 36a516d8
     ) -> Result<ModuleCodegen<Self::Module>, FatalError> {
         if !diff_functions.is_empty() {
             unimplemented!();
