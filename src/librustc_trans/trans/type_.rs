// Copyright 2013 The Rust Project Developers. See the COPYRIGHT
// file at the top-level directory of this distribution and at
// http://rust-lang.org/COPYRIGHT.
//
// Licensed under the Apache License, Version 2.0 <LICENSE-APACHE or
// http://www.apache.org/licenses/LICENSE-2.0> or the MIT license
// <LICENSE-MIT or http://opensource.org/licenses/MIT>, at your
// option. This file may not be copied, modified, or distributed
// except according to those terms.

#![allow(non_upper_case_globals)]

use llvm;
use llvm::{TypeRef, Bool, False, True, TypeKind, ValueRef};
use llvm::{Float, Double, X86_FP80, PPC_FP128, FP128};

use trans::context::CrateContext;
use util::nodemap::FnvHashMap;

use syntax::ast;

use std::ffi::CString;
use std::mem;
use std::cell::RefCell;
use std::iter::repeat;

use libc::c_uint;

#[derive(Clone, Copy, PartialEq, Show)]
#[repr(C)]
pub struct Type {
    rf: TypeRef
}

macro_rules! ty {
    ($e:expr) => ( Type::from_ref(unsafe { $e }))
}

/// Wrapper for LLVM TypeRef
impl Type {
    #[inline(always)]
    pub fn from_ref(r: TypeRef) -> Type {
        Type {
            rf: r
        }
    }

    #[inline(always)] // So it doesn't kill --opt-level=0 builds of the compiler
    pub fn to_ref(&self) -> TypeRef {
        self.rf
    }

    pub fn void(ccx: &CrateContext) -> Type {
        ty!(llvm::LLVMVoidTypeInContext(ccx.llcx()))
    }

    pub fn nil(ccx: &CrateContext) -> Type {
        Type::empty_struct(ccx)
    }

    pub fn metadata(ccx: &CrateContext) -> Type {
        ty!(llvm::LLVMMetadataTypeInContext(ccx.llcx()))
    }

    pub fn i1(ccx: &CrateContext) -> Type {
        ty!(llvm::LLVMInt1TypeInContext(ccx.llcx()))
    }

    pub fn i8(ccx: &CrateContext) -> Type {
        ty!(llvm::LLVMInt8TypeInContext(ccx.llcx()))
    }

    pub fn i16(ccx: &CrateContext) -> Type {
        ty!(llvm::LLVMInt16TypeInContext(ccx.llcx()))
    }

    pub fn i32(ccx: &CrateContext) -> Type {
        ty!(llvm::LLVMInt32TypeInContext(ccx.llcx()))
    }

    pub fn i64(ccx: &CrateContext) -> Type {
        ty!(llvm::LLVMInt64TypeInContext(ccx.llcx()))
    }

    pub fn f32(ccx: &CrateContext) -> Type {
        ty!(llvm::LLVMFloatTypeInContext(ccx.llcx()))
    }

    pub fn f64(ccx: &CrateContext) -> Type {
        ty!(llvm::LLVMDoubleTypeInContext(ccx.llcx()))
    }

    pub fn bool(ccx: &CrateContext) -> Type {
        Type::i8(ccx)
    }

    pub fn char(ccx: &CrateContext) -> Type {
        Type::i32(ccx)
    }

    pub fn i8p(ccx: &CrateContext) -> Type {
        Type::i8(ccx).ptr_to()
    }

    pub fn int(ccx: &CrateContext) -> Type {
<<<<<<< HEAD
        match ccx.tcx().sess.target.target.target_pointer_width.index(&FullRange) {
=======
        match &ccx.tcx().sess.target.target.target_word_size[] {
>>>>>>> 7d72719e
            "32" => Type::i32(ccx),
            "64" => Type::i64(ccx),
            tws => panic!("Unsupported target word size for int: {}", tws),
        }
    }

    pub fn int_from_ty(ccx: &CrateContext, t: ast::IntTy) -> Type {
        match t {
            ast::TyIs => ccx.int_type(),
            ast::TyI8 => Type::i8(ccx),
            ast::TyI16 => Type::i16(ccx),
            ast::TyI32 => Type::i32(ccx),
            ast::TyI64 => Type::i64(ccx)
        }
    }

    pub fn uint_from_ty(ccx: &CrateContext, t: ast::UintTy) -> Type {
        match t {
            ast::TyUs => ccx.int_type(),
            ast::TyU8 => Type::i8(ccx),
            ast::TyU16 => Type::i16(ccx),
            ast::TyU32 => Type::i32(ccx),
            ast::TyU64 => Type::i64(ccx)
        }
    }

    pub fn float_from_ty(ccx: &CrateContext, t: ast::FloatTy) -> Type {
        match t {
            ast::TyF32 => Type::f32(ccx),
            ast::TyF64 => Type::f64(ccx),
        }
    }

    pub fn func(args: &[Type], ret: &Type) -> Type {
        let vec : &[TypeRef] = unsafe { mem::transmute(args) };
        ty!(llvm::LLVMFunctionType(ret.to_ref(), vec.as_ptr(),
                                   args.len() as c_uint, False))
    }

    pub fn variadic_func(args: &[Type], ret: &Type) -> Type {
        let vec : &[TypeRef] = unsafe { mem::transmute(args) };
        ty!(llvm::LLVMFunctionType(ret.to_ref(), vec.as_ptr(),
                                   args.len() as c_uint, True))
    }

    pub fn struct_(ccx: &CrateContext, els: &[Type], packed: bool) -> Type {
        let els : &[TypeRef] = unsafe { mem::transmute(els) };
        ty!(llvm::LLVMStructTypeInContext(ccx.llcx(), els.as_ptr(),
                                          els.len() as c_uint,
                                          packed as Bool))
    }

    pub fn named_struct(ccx: &CrateContext, name: &str) -> Type {
        let name = CString::from_slice(name.as_bytes());
        ty!(llvm::LLVMStructCreateNamed(ccx.llcx(), name.as_ptr()))
    }

    pub fn empty_struct(ccx: &CrateContext) -> Type {
        Type::struct_(ccx, &[], false)
    }

    pub fn vtable(ccx: &CrateContext) -> Type {
        Type::array(&Type::i8p(ccx).ptr_to(), 1)
    }

    pub fn generic_glue_fn(cx: &CrateContext) -> Type {
        match cx.tn().find_type("glue_fn") {
            Some(ty) => return ty,
            None => ()
        }

        let ty = Type::glue_fn(cx, Type::i8p(cx));
        cx.tn().associate_type("glue_fn", &ty);

        ty
    }

    pub fn glue_fn(ccx: &CrateContext, t: Type) -> Type {
        Type::func(&[t], &Type::void(ccx))
    }

    pub fn tydesc(ccx: &CrateContext, str_slice_ty: Type) -> Type {
        let mut tydesc = Type::named_struct(ccx, "tydesc");
        let glue_fn_ty = Type::glue_fn(ccx, Type::i8p(ccx)).ptr_to();

        let int_ty = Type::int(ccx);

        // Must mirror:
        //
        // std::unstable::intrinsics::TyDesc

        let elems = [int_ty,     // size
                     int_ty,     // align
                     glue_fn_ty, // drop
                     str_slice_ty]; // name
        tydesc.set_struct_body(&elems, false);

        tydesc
    }

    pub fn array(ty: &Type, len: u64) -> Type {
        ty!(llvm::LLVMRustArrayType(ty.to_ref(), len))
    }

    pub fn vector(ty: &Type, len: u64) -> Type {
        ty!(llvm::LLVMVectorType(ty.to_ref(), len as c_uint))
    }

    pub fn vec(ccx: &CrateContext, ty: &Type) -> Type {
        Type::struct_(ccx,
            &[Type::array(ty, 0), Type::int(ccx)],
        false)
    }

    pub fn opaque_vec(ccx: &CrateContext) -> Type {
        Type::vec(ccx, &Type::i8(ccx))
    }

    // The box pointed to by @T.
    pub fn at_box(ccx: &CrateContext, ty: Type) -> Type {
        Type::struct_(ccx, &[
            ccx.int_type(), Type::glue_fn(ccx, Type::i8p(ccx)).ptr_to(),
            Type::i8p(ccx), Type::i8p(ccx), ty
        ], false)
    }

    pub fn vtable_ptr(ccx: &CrateContext) -> Type {
        Type::glue_fn(ccx, Type::i8p(ccx)).ptr_to().ptr_to()
    }

    pub fn opaque_trait(ccx: &CrateContext) -> Type {
        Type::struct_(ccx, &[Type::opaque_trait_data(ccx).ptr_to(), Type::vtable_ptr(ccx)], false)
    }

    pub fn opaque_trait_data(ccx: &CrateContext) -> Type {
        Type::i8(ccx)
    }

    pub fn kind(&self) -> TypeKind {
        unsafe {
            llvm::LLVMGetTypeKind(self.to_ref())
        }
    }

    pub fn set_struct_body(&mut self, els: &[Type], packed: bool) {
        unsafe {
            let vec : &[TypeRef] = mem::transmute(els);
            llvm::LLVMStructSetBody(self.to_ref(), vec.as_ptr(),
                                    els.len() as c_uint, packed as Bool)
        }
    }

    pub fn ptr_to(&self) -> Type {
        ty!(llvm::LLVMPointerType(self.to_ref(), 0))
    }

    pub fn is_packed(&self) -> bool {
        unsafe {
            llvm::LLVMIsPackedStruct(self.to_ref()) == True
        }
    }

    pub fn element_type(&self) -> Type {
        unsafe {
            Type::from_ref(llvm::LLVMGetElementType(self.to_ref()))
        }
    }

    pub fn array_length(&self) -> uint {
        unsafe {
            llvm::LLVMGetArrayLength(self.to_ref()) as uint
        }
    }

    pub fn field_types(&self) -> Vec<Type> {
        unsafe {
            let n_elts = llvm::LLVMCountStructElementTypes(self.to_ref()) as uint;
            if n_elts == 0 {
                return Vec::new();
            }
            let mut elts: Vec<_> = repeat(Type { rf: 0 as TypeRef }).take(n_elts).collect();
            llvm::LLVMGetStructElementTypes(self.to_ref(),
                                            elts.as_mut_ptr() as *mut TypeRef);
            elts
        }
    }

    pub fn return_type(&self) -> Type {
        ty!(llvm::LLVMGetReturnType(self.to_ref()))
    }

    pub fn func_params(&self) -> Vec<Type> {
        unsafe {
            let n_args = llvm::LLVMCountParamTypes(self.to_ref()) as uint;
            let mut args: Vec<_> = repeat(Type { rf: 0 as TypeRef }).take(n_args).collect();
            llvm::LLVMGetParamTypes(self.to_ref(),
                                    args.as_mut_ptr() as *mut TypeRef);
            args
        }
    }

    pub fn float_width(&self) -> uint {
        match self.kind() {
            Float => 32,
            Double => 64,
            X86_FP80 => 80,
            FP128 | PPC_FP128 => 128,
            _ => panic!("llvm_float_width called on a non-float type")
        }
    }
}


/* Memory-managed object interface to type handles. */

pub struct TypeNames {
    named_types: RefCell<FnvHashMap<String, TypeRef>>,
}

impl TypeNames {
    pub fn new() -> TypeNames {
        TypeNames {
            named_types: RefCell::new(FnvHashMap::new())
        }
    }

    pub fn associate_type(&self, s: &str, t: &Type) {
        assert!(self.named_types.borrow_mut().insert(s.to_string(),
                                                     t.to_ref()).is_none());
    }

    pub fn find_type(&self, s: &str) -> Option<Type> {
        self.named_types.borrow().get(s).map(|x| Type::from_ref(*x))
    }

    pub fn type_to_string(&self, ty: Type) -> String {
        llvm::build_string(|s| unsafe {
                llvm::LLVMWriteTypeToString(ty.to_ref(), s);
            }).expect("non-UTF8 type description from LLVM")
    }

    pub fn types_to_str(&self, tys: &[Type]) -> String {
        let strs: Vec<String> = tys.iter().map(|t| self.type_to_string(*t)).collect();
        format!("[{}]", strs.connect(","))
    }

    pub fn val_to_string(&self, val: ValueRef) -> String {
        llvm::build_string(|s| unsafe {
                llvm::LLVMWriteValueToString(val, s);
            }).expect("nun-UTF8 value description from LLVM")
    }
}<|MERGE_RESOLUTION|>--- conflicted
+++ resolved
@@ -103,11 +103,7 @@
     }
 
     pub fn int(ccx: &CrateContext) -> Type {
-<<<<<<< HEAD
-        match ccx.tcx().sess.target.target.target_pointer_width.index(&FullRange) {
-=======
-        match &ccx.tcx().sess.target.target.target_word_size[] {
->>>>>>> 7d72719e
+        match &ccx.tcx().sess.target.target.target_pointer_width[] {
             "32" => Type::i32(ccx),
             "64" => Type::i64(ccx),
             tws => panic!("Unsupported target word size for int: {}", tws),
