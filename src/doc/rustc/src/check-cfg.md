--- conflicted
+++ resolved
@@ -134,11 +134,7 @@
  - `unix`
  - `windows`
 
-<<<<<<< HEAD
-> Starting with CURRENT_RUSTC_VERSION, the `test` cfg is consider to be a "userspace" config
-=======
 > Starting with 1.85.0, the `test` cfg is consider to be a "userspace" config
->>>>>>> 67f49010
 > despite being also set by `rustc` and should be managed by the build-system it-self.
 
 Like with `values(any())`, well known names checking can be disabled by passing `cfg(any())`
