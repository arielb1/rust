error: this `.fold` can be written more succinctly using another method
<<<<<<< HEAD
  --> $DIR/unnecessary_fold.rs:10:20
=======
  --> tests/ui/unnecessary_fold.rs:10:20
>>>>>>> d554bcad
   |
LL |     let _ = (0..3).fold(false, |acc, x| acc || x > 2);
   |                    ^^^^^^^^^^^^^^^^^^^^^^^^^^^^^^^^^^ help: try: `any(|x| x > 2)`
   |
   = note: `-D clippy::unnecessary-fold` implied by `-D warnings`
   = help: to override `-D warnings` add `#[allow(clippy::unnecessary_fold)]`

error: redundant closure
<<<<<<< HEAD
  --> $DIR/unnecessary_fold.rs:12:32
=======
  --> tests/ui/unnecessary_fold.rs:12:32
>>>>>>> d554bcad
   |
LL |     let _ = (0..3).fold(false, |acc, x| is_any(acc, x));
   |                                ^^^^^^^^^^^^^^^^^^^^^^^ help: replace the closure with the function itself: `is_any`
   |
   = note: `-D clippy::redundant-closure` implied by `-D warnings`
   = help: to override `-D warnings` add `#[allow(clippy::redundant_closure)]`

error: this `.fold` can be written more succinctly using another method
<<<<<<< HEAD
  --> $DIR/unnecessary_fold.rs:14:20
=======
  --> tests/ui/unnecessary_fold.rs:14:20
>>>>>>> d554bcad
   |
LL |     let _ = (0..3).fold(true, |acc, x| acc && x > 2);
   |                    ^^^^^^^^^^^^^^^^^^^^^^^^^^^^^^^^^ help: try: `all(|x| x > 2)`

error: this `.fold` can be written more succinctly using another method
<<<<<<< HEAD
  --> $DIR/unnecessary_fold.rs:16:25
=======
  --> tests/ui/unnecessary_fold.rs:16:25
>>>>>>> d554bcad
   |
LL |     let _: i32 = (0..3).fold(0, |acc, x| acc + x);
   |                         ^^^^^^^^^^^^^^^^^^^^^^^^^ help: try: `sum()`

error: this `.fold` can be written more succinctly using another method
<<<<<<< HEAD
  --> $DIR/unnecessary_fold.rs:18:25
=======
  --> tests/ui/unnecessary_fold.rs:18:25
>>>>>>> d554bcad
   |
LL |     let _: i32 = (0..3).fold(1, |acc, x| acc * x);
   |                         ^^^^^^^^^^^^^^^^^^^^^^^^^ help: try: `product()`

error: this `.fold` can be written more succinctly using another method
<<<<<<< HEAD
  --> $DIR/unnecessary_fold.rs:23:41
=======
  --> tests/ui/unnecessary_fold.rs:23:41
>>>>>>> d554bcad
   |
LL |     let _: bool = (0..3).map(|x| 2 * x).fold(false, |acc, x| acc || x > 2);
   |                                         ^^^^^^^^^^^^^^^^^^^^^^^^^^^^^^^^^^ help: try: `any(|x| x > 2)`

error: this `.fold` can be written more succinctly using another method
<<<<<<< HEAD
  --> $DIR/unnecessary_fold.rs:53:10
=======
  --> tests/ui/unnecessary_fold.rs:53:10
>>>>>>> d554bcad
   |
LL |         .fold(false, |acc, x| acc || x > 2);
   |          ^^^^^^^^^^^^^^^^^^^^^^^^^^^^^^^^^^ help: try: `any(|x| x > 2)`

error: this `.fold` can be written more succinctly using another method
<<<<<<< HEAD
  --> $DIR/unnecessary_fold.rs:64:33
=======
  --> tests/ui/unnecessary_fold.rs:64:33
>>>>>>> d554bcad
   |
LL |         assert_eq!(map.values().fold(0, |x, y| x + y), 0);
   |                                 ^^^^^^^^^^^^^^^^^^^^^ help: try: `sum::<i32>()`

error: this `.fold` can be written more succinctly using another method
<<<<<<< HEAD
  --> $DIR/unnecessary_fold.rs:67:30
=======
  --> tests/ui/unnecessary_fold.rs:67:30
>>>>>>> d554bcad
   |
LL |         let _ = map.values().fold(0, |x, y| x + y);
   |                              ^^^^^^^^^^^^^^^^^^^^^ help: try: `sum::<i32>()`

error: this `.fold` can be written more succinctly using another method
<<<<<<< HEAD
  --> $DIR/unnecessary_fold.rs:68:30
=======
  --> tests/ui/unnecessary_fold.rs:68:30
>>>>>>> d554bcad
   |
LL |         let _ = map.values().fold(1, |x, y| x * y);
   |                              ^^^^^^^^^^^^^^^^^^^^^ help: try: `product::<i32>()`

error: this `.fold` can be written more succinctly using another method
<<<<<<< HEAD
  --> $DIR/unnecessary_fold.rs:69:35
=======
  --> tests/ui/unnecessary_fold.rs:69:35
>>>>>>> d554bcad
   |
LL |         let _: i32 = map.values().fold(0, |x, y| x + y);
   |                                   ^^^^^^^^^^^^^^^^^^^^^ help: try: `sum()`

error: this `.fold` can be written more succinctly using another method
<<<<<<< HEAD
  --> $DIR/unnecessary_fold.rs:70:35
=======
  --> tests/ui/unnecessary_fold.rs:70:35
>>>>>>> d554bcad
   |
LL |         let _: i32 = map.values().fold(1, |x, y| x * y);
   |                                   ^^^^^^^^^^^^^^^^^^^^^ help: try: `product()`

error: this `.fold` can be written more succinctly using another method
<<<<<<< HEAD
  --> $DIR/unnecessary_fold.rs:71:31
=======
  --> tests/ui/unnecessary_fold.rs:71:31
>>>>>>> d554bcad
   |
LL |         anything(map.values().fold(0, |x, y| x + y));
   |                               ^^^^^^^^^^^^^^^^^^^^^ help: try: `sum::<i32>()`

error: this `.fold` can be written more succinctly using another method
<<<<<<< HEAD
  --> $DIR/unnecessary_fold.rs:72:31
=======
  --> tests/ui/unnecessary_fold.rs:72:31
>>>>>>> d554bcad
   |
LL |         anything(map.values().fold(1, |x, y| x * y));
   |                               ^^^^^^^^^^^^^^^^^^^^^ help: try: `product::<i32>()`

error: this `.fold` can be written more succinctly using another method
<<<<<<< HEAD
  --> $DIR/unnecessary_fold.rs:73:26
=======
  --> tests/ui/unnecessary_fold.rs:73:26
>>>>>>> d554bcad
   |
LL |         num(map.values().fold(0, |x, y| x + y));
   |                          ^^^^^^^^^^^^^^^^^^^^^ help: try: `sum()`

error: this `.fold` can be written more succinctly using another method
<<<<<<< HEAD
  --> $DIR/unnecessary_fold.rs:74:26
=======
  --> tests/ui/unnecessary_fold.rs:74:26
>>>>>>> d554bcad
   |
LL |         num(map.values().fold(1, |x, y| x * y));
   |                          ^^^^^^^^^^^^^^^^^^^^^ help: try: `product()`

error: aborting due to 16 previous errors
<|MERGE_RESOLUTION|>--- conflicted
+++ resolved
@@ -1,9 +1,5 @@
 error: this `.fold` can be written more succinctly using another method
-<<<<<<< HEAD
-  --> $DIR/unnecessary_fold.rs:10:20
-=======
   --> tests/ui/unnecessary_fold.rs:10:20
->>>>>>> d554bcad
    |
 LL |     let _ = (0..3).fold(false, |acc, x| acc || x > 2);
    |                    ^^^^^^^^^^^^^^^^^^^^^^^^^^^^^^^^^^ help: try: `any(|x| x > 2)`
@@ -12,11 +8,7 @@
    = help: to override `-D warnings` add `#[allow(clippy::unnecessary_fold)]`
 
 error: redundant closure
-<<<<<<< HEAD
-  --> $DIR/unnecessary_fold.rs:12:32
-=======
   --> tests/ui/unnecessary_fold.rs:12:32
->>>>>>> d554bcad
    |
 LL |     let _ = (0..3).fold(false, |acc, x| is_any(acc, x));
    |                                ^^^^^^^^^^^^^^^^^^^^^^^ help: replace the closure with the function itself: `is_any`
@@ -25,141 +17,85 @@
    = help: to override `-D warnings` add `#[allow(clippy::redundant_closure)]`
 
 error: this `.fold` can be written more succinctly using another method
-<<<<<<< HEAD
-  --> $DIR/unnecessary_fold.rs:14:20
-=======
   --> tests/ui/unnecessary_fold.rs:14:20
->>>>>>> d554bcad
    |
 LL |     let _ = (0..3).fold(true, |acc, x| acc && x > 2);
    |                    ^^^^^^^^^^^^^^^^^^^^^^^^^^^^^^^^^ help: try: `all(|x| x > 2)`
 
 error: this `.fold` can be written more succinctly using another method
-<<<<<<< HEAD
-  --> $DIR/unnecessary_fold.rs:16:25
-=======
   --> tests/ui/unnecessary_fold.rs:16:25
->>>>>>> d554bcad
    |
 LL |     let _: i32 = (0..3).fold(0, |acc, x| acc + x);
    |                         ^^^^^^^^^^^^^^^^^^^^^^^^^ help: try: `sum()`
 
 error: this `.fold` can be written more succinctly using another method
-<<<<<<< HEAD
-  --> $DIR/unnecessary_fold.rs:18:25
-=======
   --> tests/ui/unnecessary_fold.rs:18:25
->>>>>>> d554bcad
    |
 LL |     let _: i32 = (0..3).fold(1, |acc, x| acc * x);
    |                         ^^^^^^^^^^^^^^^^^^^^^^^^^ help: try: `product()`
 
 error: this `.fold` can be written more succinctly using another method
-<<<<<<< HEAD
-  --> $DIR/unnecessary_fold.rs:23:41
-=======
   --> tests/ui/unnecessary_fold.rs:23:41
->>>>>>> d554bcad
    |
 LL |     let _: bool = (0..3).map(|x| 2 * x).fold(false, |acc, x| acc || x > 2);
    |                                         ^^^^^^^^^^^^^^^^^^^^^^^^^^^^^^^^^^ help: try: `any(|x| x > 2)`
 
 error: this `.fold` can be written more succinctly using another method
-<<<<<<< HEAD
-  --> $DIR/unnecessary_fold.rs:53:10
-=======
   --> tests/ui/unnecessary_fold.rs:53:10
->>>>>>> d554bcad
    |
 LL |         .fold(false, |acc, x| acc || x > 2);
    |          ^^^^^^^^^^^^^^^^^^^^^^^^^^^^^^^^^^ help: try: `any(|x| x > 2)`
 
 error: this `.fold` can be written more succinctly using another method
-<<<<<<< HEAD
-  --> $DIR/unnecessary_fold.rs:64:33
-=======
   --> tests/ui/unnecessary_fold.rs:64:33
->>>>>>> d554bcad
    |
 LL |         assert_eq!(map.values().fold(0, |x, y| x + y), 0);
    |                                 ^^^^^^^^^^^^^^^^^^^^^ help: try: `sum::<i32>()`
 
 error: this `.fold` can be written more succinctly using another method
-<<<<<<< HEAD
-  --> $DIR/unnecessary_fold.rs:67:30
-=======
   --> tests/ui/unnecessary_fold.rs:67:30
->>>>>>> d554bcad
    |
 LL |         let _ = map.values().fold(0, |x, y| x + y);
    |                              ^^^^^^^^^^^^^^^^^^^^^ help: try: `sum::<i32>()`
 
 error: this `.fold` can be written more succinctly using another method
-<<<<<<< HEAD
-  --> $DIR/unnecessary_fold.rs:68:30
-=======
   --> tests/ui/unnecessary_fold.rs:68:30
->>>>>>> d554bcad
    |
 LL |         let _ = map.values().fold(1, |x, y| x * y);
    |                              ^^^^^^^^^^^^^^^^^^^^^ help: try: `product::<i32>()`
 
 error: this `.fold` can be written more succinctly using another method
-<<<<<<< HEAD
-  --> $DIR/unnecessary_fold.rs:69:35
-=======
   --> tests/ui/unnecessary_fold.rs:69:35
->>>>>>> d554bcad
    |
 LL |         let _: i32 = map.values().fold(0, |x, y| x + y);
    |                                   ^^^^^^^^^^^^^^^^^^^^^ help: try: `sum()`
 
 error: this `.fold` can be written more succinctly using another method
-<<<<<<< HEAD
-  --> $DIR/unnecessary_fold.rs:70:35
-=======
   --> tests/ui/unnecessary_fold.rs:70:35
->>>>>>> d554bcad
    |
 LL |         let _: i32 = map.values().fold(1, |x, y| x * y);
    |                                   ^^^^^^^^^^^^^^^^^^^^^ help: try: `product()`
 
 error: this `.fold` can be written more succinctly using another method
-<<<<<<< HEAD
-  --> $DIR/unnecessary_fold.rs:71:31
-=======
   --> tests/ui/unnecessary_fold.rs:71:31
->>>>>>> d554bcad
    |
 LL |         anything(map.values().fold(0, |x, y| x + y));
    |                               ^^^^^^^^^^^^^^^^^^^^^ help: try: `sum::<i32>()`
 
 error: this `.fold` can be written more succinctly using another method
-<<<<<<< HEAD
-  --> $DIR/unnecessary_fold.rs:72:31
-=======
   --> tests/ui/unnecessary_fold.rs:72:31
->>>>>>> d554bcad
    |
 LL |         anything(map.values().fold(1, |x, y| x * y));
    |                               ^^^^^^^^^^^^^^^^^^^^^ help: try: `product::<i32>()`
 
 error: this `.fold` can be written more succinctly using another method
-<<<<<<< HEAD
-  --> $DIR/unnecessary_fold.rs:73:26
-=======
   --> tests/ui/unnecessary_fold.rs:73:26
->>>>>>> d554bcad
    |
 LL |         num(map.values().fold(0, |x, y| x + y));
    |                          ^^^^^^^^^^^^^^^^^^^^^ help: try: `sum()`
 
 error: this `.fold` can be written more succinctly using another method
-<<<<<<< HEAD
-  --> $DIR/unnecessary_fold.rs:74:26
-=======
   --> tests/ui/unnecessary_fold.rs:74:26
->>>>>>> d554bcad
    |
 LL |         num(map.values().fold(1, |x, y| x * y));
    |                          ^^^^^^^^^^^^^^^^^^^^^ help: try: `product()`
