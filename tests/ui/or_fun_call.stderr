--- conflicted
+++ resolved
@@ -264,9 +264,6 @@
 LL |     let _ = x.get_or_insert(g());
    |               ^^^^^^^^^^^^^^^^^^ help: try: `get_or_insert_with(g)`
 
-<<<<<<< HEAD
-error: aborting due to 41 previous errors
-=======
 error: function call inside of `and`
   --> tests/ui/or_fun_call.rs:448:15
    |
@@ -280,4 +277,3 @@
    |               ^^^^^^^^ help: try: `and_then(|_| g())`
 
 error: aborting due to 43 previous errors
->>>>>>> 49ca220c
