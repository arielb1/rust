error: missing `return` statement
<<<<<<< HEAD
  --> tests/ui/implicit_return.rs:10:5
=======
  --> tests/ui/implicit_return.rs:16:5
>>>>>>> aaaa9264
   |
LL |     true
   |     ^^^^ help: add `return` as shown: `return true`
   |
   = note: `-D clippy::implicit-return` implied by `-D warnings`
   = help: to override `-D warnings` add `#[allow(clippy::implicit_return)]`

error: missing `return` statement
<<<<<<< HEAD
  --> tests/ui/implicit_return.rs:14:15
=======
  --> tests/ui/implicit_return.rs:20:15
>>>>>>> aaaa9264
   |
LL |     if true { true } else { false }
   |               ^^^^ help: add `return` as shown: `return true`

error: missing `return` statement
<<<<<<< HEAD
  --> tests/ui/implicit_return.rs:14:29
=======
  --> tests/ui/implicit_return.rs:20:29
>>>>>>> aaaa9264
   |
LL |     if true { true } else { false }
   |                             ^^^^^ help: add `return` as shown: `return false`

error: missing `return` statement
<<<<<<< HEAD
  --> tests/ui/implicit_return.rs:20:17
=======
  --> tests/ui/implicit_return.rs:26:17
>>>>>>> aaaa9264
   |
LL |         true => false,
   |                 ^^^^^ help: add `return` as shown: `return false`

error: missing `return` statement
<<<<<<< HEAD
  --> tests/ui/implicit_return.rs:21:20
=======
  --> tests/ui/implicit_return.rs:27:20
>>>>>>> aaaa9264
   |
LL |         false => { true },
   |                    ^^^^ help: add `return` as shown: `return true`

error: missing `return` statement
<<<<<<< HEAD
  --> tests/ui/implicit_return.rs:34:9
=======
  --> tests/ui/implicit_return.rs:40:9
>>>>>>> aaaa9264
   |
LL |         break true;
   |         ^^^^^^^^^^ help: change `break` to `return` as shown: `return true`

error: missing `return` statement
<<<<<<< HEAD
  --> tests/ui/implicit_return.rs:41:13
=======
  --> tests/ui/implicit_return.rs:47:13
>>>>>>> aaaa9264
   |
LL |             break true;
   |             ^^^^^^^^^^ help: change `break` to `return` as shown: `return true`

error: missing `return` statement
<<<<<<< HEAD
  --> tests/ui/implicit_return.rs:49:13
=======
  --> tests/ui/implicit_return.rs:55:13
>>>>>>> aaaa9264
   |
LL |             break true;
   |             ^^^^^^^^^^ help: change `break` to `return` as shown: `return true`

error: missing `return` statement
<<<<<<< HEAD
  --> tests/ui/implicit_return.rs:67:18
=======
  --> tests/ui/implicit_return.rs:73:18
>>>>>>> aaaa9264
   |
LL |     let _ = || { true };
   |                  ^^^^ help: add `return` as shown: `return true`

error: missing `return` statement
<<<<<<< HEAD
  --> tests/ui/implicit_return.rs:68:16
=======
  --> tests/ui/implicit_return.rs:74:16
>>>>>>> aaaa9264
   |
LL |     let _ = || true;
   |                ^^^^ help: add `return` as shown: `return true`

error: missing `return` statement
<<<<<<< HEAD
  --> tests/ui/implicit_return.rs:76:5
=======
  --> tests/ui/implicit_return.rs:82:5
>>>>>>> aaaa9264
   |
LL |     format!("test {}", "test")
   |     ^^^^^^^^^^^^^^^^^^^^^^^^^^ help: add `return` as shown: `return format!("test {}", "test")`

error: missing `return` statement
<<<<<<< HEAD
  --> tests/ui/implicit_return.rs:85:5
=======
  --> tests/ui/implicit_return.rs:91:5
>>>>>>> aaaa9264
   |
LL |     m!(true, false)
   |     ^^^^^^^^^^^^^^^ help: add `return` as shown: `return m!(true, false)`

error: missing `return` statement
<<<<<<< HEAD
  --> tests/ui/implicit_return.rs:91:13
=======
  --> tests/ui/implicit_return.rs:97:13
>>>>>>> aaaa9264
   |
LL |             break true;
   |             ^^^^^^^^^^ help: change `break` to `return` as shown: `return true`

error: missing `return` statement
<<<<<<< HEAD
  --> tests/ui/implicit_return.rs:96:17
=======
  --> tests/ui/implicit_return.rs:102:17
>>>>>>> aaaa9264
   |
LL |                 break 'outer false;
   |                 ^^^^^^^^^^^^^^^^^^ help: change `break` to `return` as shown: `return false`

error: missing `return` statement
<<<<<<< HEAD
  --> tests/ui/implicit_return.rs:111:5
=======
  --> tests/ui/implicit_return.rs:117:5
>>>>>>> aaaa9264
   |
LL | /     loop {
LL | |         m!(true);
LL | |     }
   | |_____^
   |
help: add `return` as shown
   |
LL ~     return loop {
LL +         m!(true);
LL +     }
   |

error: missing `return` statement
<<<<<<< HEAD
  --> tests/ui/implicit_return.rs:125:5
=======
  --> tests/ui/implicit_return.rs:131:5
>>>>>>> aaaa9264
   |
LL |     true
   |     ^^^^ help: add `return` as shown: `return true`

error: aborting due to 16 previous errors
<|MERGE_RESOLUTION|>--- conflicted
+++ resolved
@@ -1,9 +1,5 @@
 error: missing `return` statement
-<<<<<<< HEAD
-  --> tests/ui/implicit_return.rs:10:5
-=======
-  --> tests/ui/implicit_return.rs:16:5
->>>>>>> aaaa9264
+  --> tests/ui/implicit_return.rs:15:5
    |
 LL |     true
    |     ^^^^ help: add `return` as shown: `return true`
@@ -12,141 +8,85 @@
    = help: to override `-D warnings` add `#[allow(clippy::implicit_return)]`
 
 error: missing `return` statement
-<<<<<<< HEAD
-  --> tests/ui/implicit_return.rs:14:15
-=======
-  --> tests/ui/implicit_return.rs:20:15
->>>>>>> aaaa9264
+  --> tests/ui/implicit_return.rs:19:15
    |
 LL |     if true { true } else { false }
    |               ^^^^ help: add `return` as shown: `return true`
 
 error: missing `return` statement
-<<<<<<< HEAD
-  --> tests/ui/implicit_return.rs:14:29
-=======
-  --> tests/ui/implicit_return.rs:20:29
->>>>>>> aaaa9264
+  --> tests/ui/implicit_return.rs:19:29
    |
 LL |     if true { true } else { false }
    |                             ^^^^^ help: add `return` as shown: `return false`
 
 error: missing `return` statement
-<<<<<<< HEAD
-  --> tests/ui/implicit_return.rs:20:17
-=======
-  --> tests/ui/implicit_return.rs:26:17
->>>>>>> aaaa9264
+  --> tests/ui/implicit_return.rs:25:17
    |
 LL |         true => false,
    |                 ^^^^^ help: add `return` as shown: `return false`
 
 error: missing `return` statement
-<<<<<<< HEAD
-  --> tests/ui/implicit_return.rs:21:20
-=======
-  --> tests/ui/implicit_return.rs:27:20
->>>>>>> aaaa9264
+  --> tests/ui/implicit_return.rs:26:20
    |
 LL |         false => { true },
    |                    ^^^^ help: add `return` as shown: `return true`
 
 error: missing `return` statement
-<<<<<<< HEAD
-  --> tests/ui/implicit_return.rs:34:9
-=======
-  --> tests/ui/implicit_return.rs:40:9
->>>>>>> aaaa9264
+  --> tests/ui/implicit_return.rs:39:9
    |
 LL |         break true;
    |         ^^^^^^^^^^ help: change `break` to `return` as shown: `return true`
 
 error: missing `return` statement
-<<<<<<< HEAD
-  --> tests/ui/implicit_return.rs:41:13
-=======
-  --> tests/ui/implicit_return.rs:47:13
->>>>>>> aaaa9264
+  --> tests/ui/implicit_return.rs:46:13
    |
 LL |             break true;
    |             ^^^^^^^^^^ help: change `break` to `return` as shown: `return true`
 
 error: missing `return` statement
-<<<<<<< HEAD
-  --> tests/ui/implicit_return.rs:49:13
-=======
-  --> tests/ui/implicit_return.rs:55:13
->>>>>>> aaaa9264
+  --> tests/ui/implicit_return.rs:54:13
    |
 LL |             break true;
    |             ^^^^^^^^^^ help: change `break` to `return` as shown: `return true`
 
 error: missing `return` statement
-<<<<<<< HEAD
-  --> tests/ui/implicit_return.rs:67:18
-=======
-  --> tests/ui/implicit_return.rs:73:18
->>>>>>> aaaa9264
+  --> tests/ui/implicit_return.rs:72:18
    |
 LL |     let _ = || { true };
    |                  ^^^^ help: add `return` as shown: `return true`
 
 error: missing `return` statement
-<<<<<<< HEAD
-  --> tests/ui/implicit_return.rs:68:16
-=======
-  --> tests/ui/implicit_return.rs:74:16
->>>>>>> aaaa9264
+  --> tests/ui/implicit_return.rs:73:16
    |
 LL |     let _ = || true;
    |                ^^^^ help: add `return` as shown: `return true`
 
 error: missing `return` statement
-<<<<<<< HEAD
-  --> tests/ui/implicit_return.rs:76:5
-=======
-  --> tests/ui/implicit_return.rs:82:5
->>>>>>> aaaa9264
+  --> tests/ui/implicit_return.rs:81:5
    |
 LL |     format!("test {}", "test")
    |     ^^^^^^^^^^^^^^^^^^^^^^^^^^ help: add `return` as shown: `return format!("test {}", "test")`
 
 error: missing `return` statement
-<<<<<<< HEAD
-  --> tests/ui/implicit_return.rs:85:5
-=======
-  --> tests/ui/implicit_return.rs:91:5
->>>>>>> aaaa9264
+  --> tests/ui/implicit_return.rs:90:5
    |
 LL |     m!(true, false)
    |     ^^^^^^^^^^^^^^^ help: add `return` as shown: `return m!(true, false)`
 
 error: missing `return` statement
-<<<<<<< HEAD
-  --> tests/ui/implicit_return.rs:91:13
-=======
-  --> tests/ui/implicit_return.rs:97:13
->>>>>>> aaaa9264
+  --> tests/ui/implicit_return.rs:96:13
    |
 LL |             break true;
    |             ^^^^^^^^^^ help: change `break` to `return` as shown: `return true`
 
 error: missing `return` statement
-<<<<<<< HEAD
-  --> tests/ui/implicit_return.rs:96:17
-=======
-  --> tests/ui/implicit_return.rs:102:17
->>>>>>> aaaa9264
+  --> tests/ui/implicit_return.rs:101:17
    |
 LL |                 break 'outer false;
    |                 ^^^^^^^^^^^^^^^^^^ help: change `break` to `return` as shown: `return false`
 
 error: missing `return` statement
-<<<<<<< HEAD
-  --> tests/ui/implicit_return.rs:111:5
-=======
-  --> tests/ui/implicit_return.rs:117:5
->>>>>>> aaaa9264
+  --> tests/ui/implicit_return.rs:116:5
    |
 LL | /     loop {
 LL | |         m!(true);
@@ -161,11 +101,7 @@
    |
 
 error: missing `return` statement
-<<<<<<< HEAD
-  --> tests/ui/implicit_return.rs:125:5
-=======
-  --> tests/ui/implicit_return.rs:131:5
->>>>>>> aaaa9264
+  --> tests/ui/implicit_return.rs:130:5
    |
 LL |     true
    |     ^^^^ help: add `return` as shown: `return true`
