--- conflicted
+++ resolved
@@ -126,8 +126,6 @@
 
     // ok, it's a common test pattern
     assert!(x.is_ok(), "{:?}", x.unwrap_err());
-<<<<<<< HEAD
-=======
 }
 
 fn issue11371() {
@@ -179,7 +177,6 @@
             X.unwrap();
         }
     }
->>>>>>> 6150bf5b
 }
 
 fn check_expect() {
