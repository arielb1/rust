#![feature(pattern_types)]
#![feature(pattern_type_macro)]
#![cfg_attr(const_arg, feature(generic_const_exprs, generic_pattern_types))]
#![expect(incomplete_features)]
// gate-test-generic_pattern_types line to the test file.
//@ revisions: default const_arg

//@[const_arg] check-pass

use std::pat::pattern_type;

trait Foo {
    const START: u32;
    const END: u32;
}

fn foo<T: Foo>(_: pattern_type!(u32 is <T as Foo>::START..=<T as Foo>::END)) {}
<<<<<<< HEAD
//[default]~^ ERROR: constant expression depends on a generic parameter
//[default]~| ERROR: constant expression depends on a generic parameter
//[default]~| ERROR: wraparound pattern type ranges cause monomorphization time errors
//[default]~| ERROR: wraparound pattern type ranges cause monomorphization time errors
fn bar<T: Foo>(_: pattern_type!(u32 is T::START..=T::END)) {}
//[default]~^ ERROR: constant expression depends on a generic parameter
//[default]~| ERROR: constant expression depends on a generic parameter
//[default]~| ERROR: wraparound pattern type ranges cause monomorphization time errors
//[default]~| ERROR: wraparound pattern type ranges cause monomorphization time errors
=======
//[default]~^ ERROR: generic parameters may not be used in const operations
//[default]~| ERROR: generic parameters may not be used in const operations
fn bar<T: Foo>(_: pattern_type!(u32 is T::START..=T::END)) {}
//[default]~^ ERROR: generic parameters may not be used in const operations
//[default]~| ERROR: generic parameters may not be used in const operations
>>>>>>> d0564fda

fn main() {}<|MERGE_RESOLUTION|>--- conflicted
+++ resolved
@@ -15,22 +15,10 @@
 }
 
 fn foo<T: Foo>(_: pattern_type!(u32 is <T as Foo>::START..=<T as Foo>::END)) {}
-<<<<<<< HEAD
-//[default]~^ ERROR: constant expression depends on a generic parameter
-//[default]~| ERROR: constant expression depends on a generic parameter
-//[default]~| ERROR: wraparound pattern type ranges cause monomorphization time errors
-//[default]~| ERROR: wraparound pattern type ranges cause monomorphization time errors
-fn bar<T: Foo>(_: pattern_type!(u32 is T::START..=T::END)) {}
-//[default]~^ ERROR: constant expression depends on a generic parameter
-//[default]~| ERROR: constant expression depends on a generic parameter
-//[default]~| ERROR: wraparound pattern type ranges cause monomorphization time errors
-//[default]~| ERROR: wraparound pattern type ranges cause monomorphization time errors
-=======
 //[default]~^ ERROR: generic parameters may not be used in const operations
 //[default]~| ERROR: generic parameters may not be used in const operations
 fn bar<T: Foo>(_: pattern_type!(u32 is T::START..=T::END)) {}
 //[default]~^ ERROR: generic parameters may not be used in const operations
 //[default]~| ERROR: generic parameters may not be used in const operations
->>>>>>> d0564fda
 
 fn main() {}