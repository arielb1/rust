error[E0719]: the value of the associated type `Item` in trait `Iterator` is already specified
  --> $DIR/duplicate.rs:7:36
   |
LL | struct SI1<T: Iterator<Item: Copy, Item: Send>> {
   |                        ----------  ^^^^^^^^^^ re-bound here
   |                        |
   |                        `Item` bound here first

error[E0719]: the value of the associated type `Item` in trait `Iterator` is already specified
<<<<<<< HEAD
  --> $DIR/duplicate.rs:264:40
   |
LL | type TADyn1 = dyn Iterator<Item: Copy, Item: Send>;
   |                            ----------  ^^^^^^^^^^ re-bound here
   |                            |
   |                            `Item` bound here first

error[E0719]: the value of the associated type `Item` in trait `Iterator` is already specified
  --> $DIR/duplicate.rs:266:44
   |
LL | type TADyn2 = Box<dyn Iterator<Item: Copy, Item: Copy>>;
   |                                ----------  ^^^^^^^^^^ re-bound here
   |                                |
   |                                `Item` bound here first

error[E0719]: the value of the associated type `Item` in trait `Iterator` is already specified
  --> $DIR/duplicate.rs:268:43
   |
LL | type TADyn3 = dyn Iterator<Item: 'static, Item: 'static>;
   |                            -------------  ^^^^^^^^^^^^^ re-bound here
   |                            |
   |                            `Item` bound here first

error[E0719]: the value of the associated type `Item` in trait `Iterator` is already specified
=======
>>>>>>> 4ac90e28
  --> $DIR/duplicate.rs:11:36
   |
LL | struct SI2<T: Iterator<Item: Copy, Item: Copy>> {
   |                        ----------  ^^^^^^^^^^ re-bound here
   |                        |
   |                        `Item` bound here first

error[E0719]: the value of the associated type `Item` in trait `Iterator` is already specified
  --> $DIR/duplicate.rs:15:39
   |
LL | struct SI3<T: Iterator<Item: 'static, Item: 'static>> {
   |                        -------------  ^^^^^^^^^^^^^ re-bound here
   |                        |
   |                        `Item` bound here first

error[E0719]: the value of the associated type `Item` in trait `Iterator` is already specified
  --> $DIR/duplicate.rs:21:29
   |
LL |     T: Iterator<Item: Copy, Item: Send>,
   |                 ----------  ^^^^^^^^^^ re-bound here
   |                 |
   |                 `Item` bound here first

error[E0719]: the value of the associated type `Item` in trait `Iterator` is already specified
  --> $DIR/duplicate.rs:28:29
   |
LL |     T: Iterator<Item: Copy, Item: Copy>,
   |                 ----------  ^^^^^^^^^^ re-bound here
   |                 |
   |                 `Item` bound here first

error[E0719]: the value of the associated type `Item` in trait `Iterator` is already specified
  --> $DIR/duplicate.rs:35:32
   |
LL |     T: Iterator<Item: 'static, Item: 'static>,
   |                 -------------  ^^^^^^^^^^^^^ re-bound here
   |                 |
   |                 `Item` bound here first

error[E0719]: the value of the associated type `Item` in trait `Iterator` is already specified
  --> $DIR/duplicate.rs:41:34
   |
LL | enum EI1<T: Iterator<Item: Copy, Item: Send>> {
   |                      ----------  ^^^^^^^^^^ re-bound here
   |                      |
   |                      `Item` bound here first

error[E0719]: the value of the associated type `Item` in trait `Iterator` is already specified
  --> $DIR/duplicate.rs:45:34
   |
LL | enum EI2<T: Iterator<Item: Copy, Item: Copy>> {
   |                      ----------  ^^^^^^^^^^ re-bound here
   |                      |
   |                      `Item` bound here first

error[E0719]: the value of the associated type `Item` in trait `Iterator` is already specified
  --> $DIR/duplicate.rs:49:37
   |
LL | enum EI3<T: Iterator<Item: 'static, Item: 'static>> {
   |                      -------------  ^^^^^^^^^^^^^ re-bound here
   |                      |
   |                      `Item` bound here first

error[E0719]: the value of the associated type `Item` in trait `Iterator` is already specified
  --> $DIR/duplicate.rs:55:29
   |
LL |     T: Iterator<Item: Copy, Item: Send>,
   |                 ----------  ^^^^^^^^^^ re-bound here
   |                 |
   |                 `Item` bound here first

error[E0719]: the value of the associated type `Item` in trait `Iterator` is already specified
  --> $DIR/duplicate.rs:62:29
   |
LL |     T: Iterator<Item: Copy, Item: Copy>,
   |                 ----------  ^^^^^^^^^^ re-bound here
   |                 |
   |                 `Item` bound here first

error[E0719]: the value of the associated type `Item` in trait `Iterator` is already specified
  --> $DIR/duplicate.rs:69:32
   |
LL |     T: Iterator<Item: 'static, Item: 'static>,
   |                 -------------  ^^^^^^^^^^^^^ re-bound here
   |                 |
   |                 `Item` bound here first

error[E0719]: the value of the associated type `Item` in trait `Iterator` is already specified
  --> $DIR/duplicate.rs:75:35
   |
LL | union UI1<T: Iterator<Item: Copy, Item: Send>> {
   |                       ----------  ^^^^^^^^^^ re-bound here
   |                       |
   |                       `Item` bound here first

error[E0719]: the value of the associated type `Item` in trait `Iterator` is already specified
  --> $DIR/duplicate.rs:79:35
   |
LL | union UI2<T: Iterator<Item: Copy, Item: Copy>> {
   |                       ----------  ^^^^^^^^^^ re-bound here
   |                       |
   |                       `Item` bound here first

error[E0719]: the value of the associated type `Item` in trait `Iterator` is already specified
  --> $DIR/duplicate.rs:83:38
   |
LL | union UI3<T: Iterator<Item: 'static, Item: 'static>> {
   |                       -------------  ^^^^^^^^^^^^^ re-bound here
   |                       |
   |                       `Item` bound here first

error[E0719]: the value of the associated type `Item` in trait `Iterator` is already specified
  --> $DIR/duplicate.rs:89:29
   |
LL |     T: Iterator<Item: Copy, Item: Send>,
   |                 ----------  ^^^^^^^^^^ re-bound here
   |                 |
   |                 `Item` bound here first

error[E0719]: the value of the associated type `Item` in trait `Iterator` is already specified
  --> $DIR/duplicate.rs:96:29
   |
LL |     T: Iterator<Item: Copy, Item: Copy>,
   |                 ----------  ^^^^^^^^^^ re-bound here
   |                 |
   |                 `Item` bound here first

error[E0719]: the value of the associated type `Item` in trait `Iterator` is already specified
  --> $DIR/duplicate.rs:103:32
   |
LL |     T: Iterator<Item: 'static, Item: 'static>,
   |                 -------------  ^^^^^^^^^^^^^ re-bound here
   |                 |
   |                 `Item` bound here first

error[E0719]: the value of the associated type `Item` in trait `Iterator` is already specified
  --> $DIR/duplicate.rs:109:32
   |
LL | fn FI1<T: Iterator<Item: Copy, Item: Send>>() {}
   |                    ----------  ^^^^^^^^^^ re-bound here
   |                    |
   |                    `Item` bound here first

error[E0719]: the value of the associated type `Item` in trait `Iterator` is already specified
  --> $DIR/duplicate.rs:111:32
   |
LL | fn FI2<T: Iterator<Item: Copy, Item: Copy>>() {}
   |                    ----------  ^^^^^^^^^^ re-bound here
   |                    |
   |                    `Item` bound here first

error[E0719]: the value of the associated type `Item` in trait `Iterator` is already specified
  --> $DIR/duplicate.rs:113:35
   |
LL | fn FI3<T: Iterator<Item: 'static, Item: 'static>>() {}
   |                    -------------  ^^^^^^^^^^^^^ re-bound here
   |                    |
   |                    `Item` bound here first

error[E0719]: the value of the associated type `Item` in trait `Iterator` is already specified
  --> $DIR/duplicate.rs:117:29
   |
LL |     T: Iterator<Item: Copy, Item: Send>,
   |                 ----------  ^^^^^^^^^^ re-bound here
   |                 |
   |                 `Item` bound here first

error[E0719]: the value of the associated type `Item` in trait `Iterator` is already specified
  --> $DIR/duplicate.rs:123:29
   |
LL |     T: Iterator<Item: Copy, Item: Copy>,
   |                 ----------  ^^^^^^^^^^ re-bound here
   |                 |
   |                 `Item` bound here first

error[E0719]: the value of the associated type `Item` in trait `Iterator` is already specified
  --> $DIR/duplicate.rs:129:32
   |
LL |     T: Iterator<Item: 'static, Item: 'static>,
   |                 -------------  ^^^^^^^^^^^^^ re-bound here
   |                 |
   |                 `Item` bound here first

error[E0719]: the value of the associated type `Item` in trait `Iterator` is already specified
  --> $DIR/duplicate.rs:134:42
   |
LL | fn FRPIT1() -> impl Iterator<Item: Copy, Item: Send> {
   |                              ----------  ^^^^^^^^^^ re-bound here
   |                              |
   |                              `Item` bound here first

error[E0719]: the value of the associated type `Item` in trait `Iterator` is already specified
  --> $DIR/duplicate.rs:139:42
   |
LL | fn FRPIT2() -> impl Iterator<Item: Copy, Item: Copy> {
   |                              ----------  ^^^^^^^^^^ re-bound here
   |                              |
   |                              `Item` bound here first

error[E0719]: the value of the associated type `Item` in trait `Iterator` is already specified
  --> $DIR/duplicate.rs:144:45
   |
LL | fn FRPIT3() -> impl Iterator<Item: 'static, Item: 'static> {
   |                              -------------  ^^^^^^^^^^^^^ re-bound here
   |                              |
   |                              `Item` bound here first

error[E0719]: the value of the associated type `Item` in trait `Iterator` is already specified
  --> $DIR/duplicate.rs:149:40
   |
LL | fn FAPIT1(_: impl Iterator<Item: Copy, Item: Send>) {}
   |                            ----------  ^^^^^^^^^^ re-bound here
   |                            |
   |                            `Item` bound here first

error[E0719]: the value of the associated type `Item` in trait `Iterator` is already specified
  --> $DIR/duplicate.rs:151:40
   |
LL | fn FAPIT2(_: impl Iterator<Item: Copy, Item: Copy>) {}
   |                            ----------  ^^^^^^^^^^ re-bound here
   |                            |
   |                            `Item` bound here first

error[E0719]: the value of the associated type `Item` in trait `Iterator` is already specified
  --> $DIR/duplicate.rs:153:43
   |
LL | fn FAPIT3(_: impl Iterator<Item: 'static, Item: 'static>) {}
   |                            -------------  ^^^^^^^^^^^^^ re-bound here
   |                            |
   |                            `Item` bound here first

error[E0719]: the value of the associated type `Item` in trait `Iterator` is already specified
  --> $DIR/duplicate.rs:156:35
   |
LL | type TAI1<T: Iterator<Item: Copy, Item: Send>> = T;
   |                       ----------  ^^^^^^^^^^ re-bound here
   |                       |
   |                       `Item` bound here first

error[E0719]: the value of the associated type `Item` in trait `Iterator` is already specified
  --> $DIR/duplicate.rs:158:35
   |
LL | type TAI2<T: Iterator<Item: Copy, Item: Copy>> = T;
   |                       ----------  ^^^^^^^^^^ re-bound here
   |                       |
   |                       `Item` bound here first

error[E0719]: the value of the associated type `Item` in trait `Iterator` is already specified
  --> $DIR/duplicate.rs:160:38
   |
LL | type TAI3<T: Iterator<Item: 'static, Item: 'static>> = T;
   |                       -------------  ^^^^^^^^^^^^^ re-bound here
   |                       |
   |                       `Item` bound here first

error[E0719]: the value of the associated type `Item` in trait `Iterator` is already specified
  --> $DIR/duplicate.rs:164:29
   |
LL |     T: Iterator<Item: Copy, Item: Send>,
   |                 ----------  ^^^^^^^^^^ re-bound here
   |                 |
   |                 `Item` bound here first

error[E0719]: the value of the associated type `Item` in trait `Iterator` is already specified
  --> $DIR/duplicate.rs:169:29
   |
LL |     T: Iterator<Item: Copy, Item: Copy>,
   |                 ----------  ^^^^^^^^^^ re-bound here
   |                 |
   |                 `Item` bound here first

error[E0719]: the value of the associated type `Item` in trait `Iterator` is already specified
  --> $DIR/duplicate.rs:174:32
   |
LL |     T: Iterator<Item: 'static, Item: 'static>,
   |                 -------------  ^^^^^^^^^^^^^ re-bound here
   |                 |
   |                 `Item` bound here first

error[E0719]: the value of the associated type `Item` in trait `Iterator` is already specified
  --> $DIR/duplicate.rs:178:36
   |
LL | type ETAI1<T: Iterator<Item: Copy, Item: Send>> = impl Copy;
   |                        ----------  ^^^^^^^^^^ re-bound here
   |                        |
   |                        `Item` bound here first

error[E0719]: the value of the associated type `Item` in trait `Iterator` is already specified
  --> $DIR/duplicate.rs:180:36
   |
LL | type ETAI2<T: Iterator<Item: Copy, Item: Copy>> = impl Copy;
   |                        ----------  ^^^^^^^^^^ re-bound here
   |                        |
   |                        `Item` bound here first

error[E0719]: the value of the associated type `Item` in trait `Iterator` is already specified
  --> $DIR/duplicate.rs:182:39
   |
LL | type ETAI3<T: Iterator<Item: 'static, Item: 'static>> = impl Copy;
   |                        -------------  ^^^^^^^^^^^^^ re-bound here
   |                        |
   |                        `Item` bound here first

error[E0719]: the value of the associated type `Item` in trait `Iterator` is already specified
  --> $DIR/duplicate.rs:184:40
   |
LL | type ETAI4 = impl Iterator<Item: Copy, Item: Send>;
   |                            ----------  ^^^^^^^^^^ re-bound here
   |                            |
   |                            `Item` bound here first

error[E0719]: the value of the associated type `Item` in trait `Iterator` is already specified
  --> $DIR/duplicate.rs:186:40
   |
LL | type ETAI5 = impl Iterator<Item: Copy, Item: Copy>;
   |                            ----------  ^^^^^^^^^^ re-bound here
   |                            |
   |                            `Item` bound here first

error[E0719]: the value of the associated type `Item` in trait `Iterator` is already specified
  --> $DIR/duplicate.rs:188:43
   |
LL | type ETAI6 = impl Iterator<Item: 'static, Item: 'static>;
   |                            -------------  ^^^^^^^^^^^^^ re-bound here
   |                            |
   |                            `Item` bound here first

error[E0719]: the value of the associated type `Item` in trait `Iterator` is already specified
  --> $DIR/duplicate.rs:191:36
   |
LL | trait TRI1<T: Iterator<Item: Copy, Item: Send>> {}
   |                        ----------  ^^^^^^^^^^ re-bound here
   |                        |
   |                        `Item` bound here first

error[E0719]: the value of the associated type `Item` in trait `Iterator` is already specified
  --> $DIR/duplicate.rs:193:36
   |
LL | trait TRI2<T: Iterator<Item: Copy, Item: Copy>> {}
   |                        ----------  ^^^^^^^^^^ re-bound here
   |                        |
   |                        `Item` bound here first

error[E0719]: the value of the associated type `Item` in trait `Iterator` is already specified
  --> $DIR/duplicate.rs:195:39
   |
LL | trait TRI3<T: Iterator<Item: 'static, Item: 'static>> {}
   |                        -------------  ^^^^^^^^^^^^^ re-bound here
   |                        |
   |                        `Item` bound here first

error[E0719]: the value of the associated type `Item` in trait `Iterator` is already specified
  --> $DIR/duplicate.rs:197:34
   |
LL | trait TRS1: Iterator<Item: Copy, Item: Send> {}
   |                      ----------  ^^^^^^^^^^ re-bound here
   |                      |
   |                      `Item` bound here first

error[E0719]: the value of the associated type `Item` in trait `Iterator` is already specified
  --> $DIR/duplicate.rs:197:34
   |
LL | trait TRS1: Iterator<Item: Copy, Item: Send> {}
   |                      ----------  ^^^^^^^^^^ re-bound here
   |                      |
   |                      `Item` bound here first
   |
   = note: duplicate diagnostic emitted due to `-Z deduplicate-diagnostics=no`

error[E0719]: the value of the associated type `Item` in trait `Iterator` is already specified
  --> $DIR/duplicate.rs:201:34
   |
LL | trait TRS2: Iterator<Item: Copy, Item: Copy> {}
   |                      ----------  ^^^^^^^^^^ re-bound here
   |                      |
   |                      `Item` bound here first

error[E0719]: the value of the associated type `Item` in trait `Iterator` is already specified
  --> $DIR/duplicate.rs:201:34
   |
LL | trait TRS2: Iterator<Item: Copy, Item: Copy> {}
   |                      ----------  ^^^^^^^^^^ re-bound here
   |                      |
   |                      `Item` bound here first
   |
   = note: duplicate diagnostic emitted due to `-Z deduplicate-diagnostics=no`

error[E0719]: the value of the associated type `Item` in trait `Iterator` is already specified
  --> $DIR/duplicate.rs:205:37
   |
LL | trait TRS3: Iterator<Item: 'static, Item: 'static> {}
   |                      -------------  ^^^^^^^^^^^^^ re-bound here
   |                      |
   |                      `Item` bound here first

error[E0719]: the value of the associated type `Item` in trait `Iterator` is already specified
  --> $DIR/duplicate.rs:205:37
   |
LL | trait TRS3: Iterator<Item: 'static, Item: 'static> {}
   |                      -------------  ^^^^^^^^^^^^^ re-bound here
   |                      |
   |                      `Item` bound here first
   |
   = note: duplicate diagnostic emitted due to `-Z deduplicate-diagnostics=no`

error[E0719]: the value of the associated type `Item` in trait `Iterator` is already specified
  --> $DIR/duplicate.rs:211:29
   |
LL |     T: Iterator<Item: Copy, Item: Send>,
   |                 ----------  ^^^^^^^^^^ re-bound here
   |                 |
   |                 `Item` bound here first

error[E0719]: the value of the associated type `Item` in trait `Iterator` is already specified
  --> $DIR/duplicate.rs:217:29
   |
LL |     T: Iterator<Item: Copy, Item: Copy>,
   |                 ----------  ^^^^^^^^^^ re-bound here
   |                 |
   |                 `Item` bound here first

error[E0719]: the value of the associated type `Item` in trait `Iterator` is already specified
  --> $DIR/duplicate.rs:223:32
   |
LL |     T: Iterator<Item: 'static, Item: 'static>,
   |                 -------------  ^^^^^^^^^^^^^ re-bound here
   |                 |
   |                 `Item` bound here first

error[E0719]: the value of the associated type `Item` in trait `Iterator` is already specified
  --> $DIR/duplicate.rs:229:32
   |
LL |     Self: Iterator<Item: Copy, Item: Send>,
   |                    ----------  ^^^^^^^^^^ re-bound here
   |                    |
   |                    `Item` bound here first

error[E0719]: the value of the associated type `Item` in trait `Iterator` is already specified
  --> $DIR/duplicate.rs:229:32
   |
LL |     Self: Iterator<Item: Copy, Item: Send>,
   |                    ----------  ^^^^^^^^^^ re-bound here
   |                    |
   |                    `Item` bound here first
   |
   = note: duplicate diagnostic emitted due to `-Z deduplicate-diagnostics=no`

error[E0719]: the value of the associated type `Item` in trait `Iterator` is already specified
  --> $DIR/duplicate.rs:237:32
   |
LL |     Self: Iterator<Item: Copy, Item: Copy>,
   |                    ----------  ^^^^^^^^^^ re-bound here
   |                    |
   |                    `Item` bound here first

error[E0719]: the value of the associated type `Item` in trait `Iterator` is already specified
  --> $DIR/duplicate.rs:237:32
   |
LL |     Self: Iterator<Item: Copy, Item: Copy>,
   |                    ----------  ^^^^^^^^^^ re-bound here
   |                    |
   |                    `Item` bound here first
   |
   = note: duplicate diagnostic emitted due to `-Z deduplicate-diagnostics=no`

error[E0719]: the value of the associated type `Item` in trait `Iterator` is already specified
  --> $DIR/duplicate.rs:245:35
   |
LL |     Self: Iterator<Item: 'static, Item: 'static>,
   |                    -------------  ^^^^^^^^^^^^^ re-bound here
   |                    |
   |                    `Item` bound here first

error[E0719]: the value of the associated type `Item` in trait `Iterator` is already specified
  --> $DIR/duplicate.rs:245:35
   |
LL |     Self: Iterator<Item: 'static, Item: 'static>,
   |                    -------------  ^^^^^^^^^^^^^ re-bound here
   |                    |
   |                    `Item` bound here first
   |
   = note: duplicate diagnostic emitted due to `-Z deduplicate-diagnostics=no`

error[E0719]: the value of the associated type `Item` in trait `Iterator` is already specified
  --> $DIR/duplicate.rs:252:34
   |
LL |     type A: Iterator<Item: Copy, Item: Send>;
   |                      ----------  ^^^^^^^^^^ re-bound here
   |                      |
   |                      `Item` bound here first

error[E0719]: the value of the associated type `Item` in trait `Iterator` is already specified
  --> $DIR/duplicate.rs:256:34
   |
LL |     type A: Iterator<Item: Copy, Item: Copy>;
   |                      ----------  ^^^^^^^^^^ re-bound here
   |                      |
   |                      `Item` bound here first

error[E0719]: the value of the associated type `Item` in trait `Iterator` is already specified
  --> $DIR/duplicate.rs:260:37
   |
LL |     type A: Iterator<Item: 'static, Item: 'static>;
   |                      -------------  ^^^^^^^^^^^^^ re-bound here
   |                      |
   |                      `Item` bound here first

error[E0282]: type annotations needed
  --> $DIR/duplicate.rs:136:5
   |
LL |     iter::empty()
   |     ^^^^^^^^^^^ cannot infer type of the type parameter `T` declared on the function `empty`
   |
help: consider specifying the generic argument
   |
LL |     iter::empty::<T>()
   |                +++++

error[E0282]: type annotations needed
  --> $DIR/duplicate.rs:141:5
   |
LL |     iter::empty()
   |     ^^^^^^^^^^^ cannot infer type of the type parameter `T` declared on the function `empty`
   |
help: consider specifying the generic argument
   |
LL |     iter::empty::<T>()
   |                +++++

error[E0282]: type annotations needed
  --> $DIR/duplicate.rs:146:5
   |
LL |     iter::empty()
   |     ^^^^^^^^^^^ cannot infer type of the type parameter `T` declared on the function `empty`
   |
help: consider specifying the generic argument
   |
LL |     iter::empty::<T>()
   |                +++++

error[E0719]: the value of the associated type `Item` in trait `Iterator` is already specified
  --> $DIR/duplicate.rs:197:34
   |
LL | trait TRS1: Iterator<Item: Copy, Item: Send> {}
   |                      ----------  ^^^^^^^^^^ re-bound here
   |                      |
   |                      `Item` bound here first
   |
   = note: duplicate diagnostic emitted due to `-Z deduplicate-diagnostics=no`

error[E0719]: the value of the associated type `Item` in trait `Iterator` is already specified
  --> $DIR/duplicate.rs:201:34
   |
LL | trait TRS2: Iterator<Item: Copy, Item: Copy> {}
   |                      ----------  ^^^^^^^^^^ re-bound here
   |                      |
   |                      `Item` bound here first
   |
   = note: duplicate diagnostic emitted due to `-Z deduplicate-diagnostics=no`

error[E0719]: the value of the associated type `Item` in trait `Iterator` is already specified
  --> $DIR/duplicate.rs:205:37
   |
LL | trait TRS3: Iterator<Item: 'static, Item: 'static> {}
   |                      -------------  ^^^^^^^^^^^^^ re-bound here
   |                      |
   |                      `Item` bound here first
   |
   = note: duplicate diagnostic emitted due to `-Z deduplicate-diagnostics=no`

error[E0719]: the value of the associated type `Item` in trait `Iterator` is already specified
  --> $DIR/duplicate.rs:229:32
   |
LL |     Self: Iterator<Item: Copy, Item: Send>,
   |                    ----------  ^^^^^^^^^^ re-bound here
   |                    |
   |                    `Item` bound here first
   |
   = note: duplicate diagnostic emitted due to `-Z deduplicate-diagnostics=no`

error[E0719]: the value of the associated type `Item` in trait `Iterator` is already specified
  --> $DIR/duplicate.rs:237:32
   |
LL |     Self: Iterator<Item: Copy, Item: Copy>,
   |                    ----------  ^^^^^^^^^^ re-bound here
   |                    |
   |                    `Item` bound here first
   |
   = note: duplicate diagnostic emitted due to `-Z deduplicate-diagnostics=no`

error[E0719]: the value of the associated type `Item` in trait `Iterator` is already specified
  --> $DIR/duplicate.rs:245:35
   |
LL |     Self: Iterator<Item: 'static, Item: 'static>,
   |                    -------------  ^^^^^^^^^^^^^ re-bound here
   |                    |
   |                    `Item` bound here first
   |
   = note: duplicate diagnostic emitted due to `-Z deduplicate-diagnostics=no`

<<<<<<< HEAD
error: aborting due to 75 previous errors
=======
error: aborting due to 72 previous errors
>>>>>>> 4ac90e28

Some errors have detailed explanations: E0282, E0719.
For more information about an error, try `rustc --explain E0282`.<|MERGE_RESOLUTION|>--- conflicted
+++ resolved
@@ -7,33 +7,6 @@
    |                        `Item` bound here first
 
 error[E0719]: the value of the associated type `Item` in trait `Iterator` is already specified
-<<<<<<< HEAD
-  --> $DIR/duplicate.rs:264:40
-   |
-LL | type TADyn1 = dyn Iterator<Item: Copy, Item: Send>;
-   |                            ----------  ^^^^^^^^^^ re-bound here
-   |                            |
-   |                            `Item` bound here first
-
-error[E0719]: the value of the associated type `Item` in trait `Iterator` is already specified
-  --> $DIR/duplicate.rs:266:44
-   |
-LL | type TADyn2 = Box<dyn Iterator<Item: Copy, Item: Copy>>;
-   |                                ----------  ^^^^^^^^^^ re-bound here
-   |                                |
-   |                                `Item` bound here first
-
-error[E0719]: the value of the associated type `Item` in trait `Iterator` is already specified
-  --> $DIR/duplicate.rs:268:43
-   |
-LL | type TADyn3 = dyn Iterator<Item: 'static, Item: 'static>;
-   |                            -------------  ^^^^^^^^^^^^^ re-bound here
-   |                            |
-   |                            `Item` bound here first
-
-error[E0719]: the value of the associated type `Item` in trait `Iterator` is already specified
-=======
->>>>>>> 4ac90e28
   --> $DIR/duplicate.rs:11:36
    |
 LL | struct SI2<T: Iterator<Item: Copy, Item: Copy>> {
@@ -634,11 +607,7 @@
    |
    = note: duplicate diagnostic emitted due to `-Z deduplicate-diagnostics=no`
 
-<<<<<<< HEAD
-error: aborting due to 75 previous errors
-=======
 error: aborting due to 72 previous errors
->>>>>>> 4ac90e28
 
 Some errors have detailed explanations: E0282, E0719.
 For more information about an error, try `rustc --explain E0282`.