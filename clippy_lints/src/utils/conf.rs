//! Read configurations files.

#![allow(clippy::module_name_repetitions)]

use serde::de::{Deserializer, IgnoredAny, IntoDeserializer, MapAccess, Visitor};
use serde::Deserialize;
use std::error::Error;
use std::path::{Path, PathBuf};
use std::str::FromStr;
use std::{cmp, env, fmt, fs, io, iter};

#[rustfmt::skip]
const DEFAULT_DOC_VALID_IDENTS: &[&str] = &[
    "KiB", "MiB", "GiB", "TiB", "PiB", "EiB",
    "DirectX",
    "ECMAScript",
    "GPLv2", "GPLv3",
    "GitHub", "GitLab",
    "IPv4", "IPv6",
    "ClojureScript", "CoffeeScript", "JavaScript", "PureScript", "TypeScript",
    "NaN", "NaNs",
    "OAuth", "GraphQL",
    "OCaml",
    "OpenGL", "OpenMP", "OpenSSH", "OpenSSL", "OpenStreetMap", "OpenDNS",
    "WebGL",
    "TensorFlow",
    "TrueType",
    "iOS", "macOS", "FreeBSD",
    "TeX", "LaTeX", "BibTeX", "BibLaTeX",
    "MinGW",
    "CamelCase",
];
const DEFAULT_DISALLOWED_NAMES: &[&str] = &["foo", "baz", "quux"];

/// Holds information used by `MISSING_ENFORCED_IMPORT_RENAMES` lint.
#[derive(Clone, Debug, Deserialize)]
pub struct Rename {
    pub path: String,
    pub rename: String,
}

#[derive(Clone, Debug, Deserialize)]
#[serde(untagged)]
pub enum DisallowedPath {
    Simple(String),
    WithReason { path: String, reason: Option<String> },
}

impl DisallowedPath {
    pub fn path(&self) -> &str {
        let (Self::Simple(path) | Self::WithReason { path, .. }) = self;

        path
    }

    pub fn reason(&self) -> Option<String> {
        match self {
            Self::WithReason {
                reason: Some(reason), ..
            } => Some(format!("{reason} (from clippy.toml)")),
            _ => None,
        }
    }
}

/// Conf with parse errors
#[derive(Default)]
pub struct TryConf {
    pub conf: Conf,
    pub errors: Vec<Box<dyn Error>>,
    pub warnings: Vec<Box<dyn Error>>,
}

impl TryConf {
    fn from_error(error: impl Error + 'static) -> Self {
        Self {
            conf: Conf::default(),
            errors: vec![Box::new(error)],
            warnings: vec![],
        }
    }
}

#[derive(Debug)]
struct ConfError(String);

impl fmt::Display for ConfError {
    fn fmt(&self, f: &mut fmt::Formatter<'_>) -> fmt::Result {
        <String as fmt::Display>::fmt(&self.0, f)
    }
}

impl Error for ConfError {}

fn conf_error(s: impl Into<String>) -> Box<dyn Error> {
    Box::new(ConfError(s.into()))
}

macro_rules! define_Conf {
    ($(
        $(#[doc = $doc:literal])+
        $(#[conf_deprecated($dep:literal, $new_conf:ident)])?
        ($name:ident: $ty:ty = $default:expr),
    )*) => {
        /// Clippy lint configuration
        pub struct Conf {
            $($(#[doc = $doc])+ pub $name: $ty,)*
        }

        mod defaults {
            $(pub fn $name() -> $ty { $default })*
        }

        impl Default for Conf {
            fn default() -> Self {
                Self { $($name: defaults::$name(),)* }
            }
        }

        impl<'de> Deserialize<'de> for TryConf {
            fn deserialize<D>(deserializer: D) -> Result<Self, D::Error> where D: Deserializer<'de> {
                deserializer.deserialize_map(ConfVisitor)
            }
        }

        #[derive(Deserialize)]
        #[serde(field_identifier, rename_all = "kebab-case")]
        #[allow(non_camel_case_types)]
        enum Field { $($name,)* third_party, }

        struct ConfVisitor;

        impl<'de> Visitor<'de> for ConfVisitor {
            type Value = TryConf;

            fn expecting(&self, formatter: &mut fmt::Formatter<'_>) -> fmt::Result {
                formatter.write_str("Conf")
            }

            fn visit_map<V>(self, mut map: V) -> Result<Self::Value, V::Error> where V: MapAccess<'de> {
                let mut errors = Vec::new();
                let mut warnings = Vec::new();
                $(let mut $name = None;)*
                // could get `Field` here directly, but get `str` first for diagnostics
                while let Some(name) = map.next_key::<&str>()? {
                    match Field::deserialize(name.into_deserializer())? {
                        $(Field::$name => {
                            $(warnings.push(conf_error(format!("deprecated field `{}`. {}", name, $dep)));)?
                            match map.next_value() {
                                Err(e) => errors.push(conf_error(e.to_string())),
                                Ok(value) => match $name {
                                    Some(_) => errors.push(conf_error(format!("duplicate field `{}`", name))),
                                    None => {
                                        $name = Some(value);
                                        // $new_conf is the same as one of the defined `$name`s, so
                                        // this variable is defined in line 2 of this function.
                                        $(match $new_conf {
                                            Some(_) => errors.push(conf_error(concat!(
                                                "duplicate field `", stringify!($new_conf),
                                                "` (provided as `", stringify!($name), "`)"
                                            ))),
                                            None => $new_conf = $name.clone(),
                                        })?
                                    },
                                }
                            }
                        })*
                        // white-listed; ignore
                        Field::third_party => drop(map.next_value::<IgnoredAny>())
                    }
                }
                let conf = Conf { $($name: $name.unwrap_or_else(defaults::$name),)* };
                Ok(TryConf { conf, errors, warnings })
            }
        }

        #[cfg(feature = "internal")]
        pub mod metadata {
            use crate::utils::internal_lints::metadata_collector::ClippyConfiguration;

            macro_rules! wrap_option {
                () => (None);
                ($x:literal) => (Some($x));
            }

            pub(crate) fn get_configuration_metadata() -> Vec<ClippyConfiguration> {
                vec![
                    $(
                        {
                            let deprecation_reason = wrap_option!($($dep)?);

                            ClippyConfiguration::new(
                                stringify!($name),
                                stringify!($ty),
                                format!("{:?}", super::defaults::$name()),
                                concat!($($doc, '\n',)*),
                                deprecation_reason,
                            )
                        },
                    )+
                ]
            }
        }
    };
}

define_Conf! {
    /// Lint: ARITHMETIC_SIDE_EFFECTS.
    ///
    /// Suppress checking of the passed type names in all types of operations.
    ///
    /// If a specific operation is desired, consider using `arithmetic_side_effects_allowed_binary` or `arithmetic_side_effects_allowed_unary` instead.
    ///
    /// #### Example
    ///
    /// ```toml
    /// arithmetic-side-effects-allowed = ["SomeType", "AnotherType"]
    /// ```
    ///
    /// #### Noteworthy
    ///
    /// A type, say `SomeType`, listed in this configuration has the same behavior of
    /// `["SomeType" , "*"], ["*", "SomeType"]` in `arithmetic_side_effects_allowed_binary`.
    (arithmetic_side_effects_allowed: rustc_data_structures::fx::FxHashSet<String> = <_>::default()),
    /// Lint: ARITHMETIC_SIDE_EFFECTS.
    ///
    /// Suppress checking of the passed type pair names in binary operations like addition or
    /// multiplication.
    ///
    /// Supports the "*" wildcard to indicate that a certain type won't trigger the lint regardless
    /// of the involved counterpart. For example, `["SomeType", "*"]` or `["*", "AnotherType"]`.
    ///
    /// Pairs are asymmetric, which means that `["SomeType", "AnotherType"]` is not the same as
    /// `["AnotherType", "SomeType"]`.
    ///
    /// #### Example
    ///
    /// ```toml
    /// arithmetic-side-effects-allowed-binary = [["SomeType" , "f32"], ["AnotherType", "*"]]
    /// ```
    (arithmetic_side_effects_allowed_binary: Vec<[String; 2]> = <_>::default()),
    /// Lint: ARITHMETIC_SIDE_EFFECTS.
    ///
    /// Suppress checking of the passed type names in unary operations like "negation" (`-`).
    ///
    /// #### Example
    ///
    /// ```toml
    /// arithmetic-side-effects-allowed-unary = ["SomeType", "AnotherType"]
    /// ```
    (arithmetic_side_effects_allowed_unary: rustc_data_structures::fx::FxHashSet<String> = <_>::default()),
    /// Lint: ENUM_VARIANT_NAMES, LARGE_TYPES_PASSED_BY_VALUE, TRIVIALLY_COPY_PASS_BY_REF, UNNECESSARY_WRAPS, UNUSED_SELF, UPPER_CASE_ACRONYMS, WRONG_SELF_CONVENTION, BOX_COLLECTION, REDUNDANT_ALLOCATION, RC_BUFFER, VEC_BOX, OPTION_OPTION, LINKEDLIST, RC_MUTEX, UNNECESSARY_BOX_RETURNS.
    ///
    /// Suppress lints whenever the suggested change would cause breakage for other crates.
    (avoid_breaking_exported_api: bool = true),
    /// Lint: MANUAL_SPLIT_ONCE, MANUAL_STR_REPEAT, CLONED_INSTEAD_OF_COPIED, REDUNDANT_FIELD_NAMES, REDUNDANT_STATIC_LIFETIMES, FILTER_MAP_NEXT, CHECKED_CONVERSIONS, MANUAL_RANGE_CONTAINS, USE_SELF, MEM_REPLACE_WITH_DEFAULT, MANUAL_NON_EXHAUSTIVE, OPTION_AS_REF_DEREF, MAP_UNWRAP_OR, MATCH_LIKE_MATCHES_MACRO, MANUAL_STRIP, MISSING_CONST_FOR_FN, UNNESTED_OR_PATTERNS, FROM_OVER_INTO, PTR_AS_PTR, IF_THEN_SOME_ELSE_NONE, APPROX_CONSTANT, DEPRECATED_CFG_ATTR, INDEX_REFUTABLE_SLICE, MAP_CLONE, BORROW_AS_PTR, MANUAL_BITS, ERR_EXPECT, CAST_ABS_TO_UNSIGNED, UNINLINED_FORMAT_ARGS, MANUAL_CLAMP, MANUAL_LET_ELSE, UNCHECKED_DURATION_SUBTRACTION, COLLAPSIBLE_STR_REPLACE, SEEK_FROM_CURRENT, SEEK_REWIND, UNNECESSARY_LAZY_EVALUATIONS, TRANSMUTE_PTR_TO_REF, ALMOST_COMPLETE_RANGE, NEEDLESS_BORROW, DERIVABLE_IMPLS, MANUAL_IS_ASCII_CHECK, MANUAL_REM_EUCLID, MANUAL_RETAIN.
    ///
    /// The minimum rust version that the project supports
    (msrv: Option<String> = None),
    /// DEPRECATED LINT: BLACKLISTED_NAME.
    ///
    /// Use the Disallowed Names lint instead
    #[conf_deprecated("Please use `disallowed-names` instead", disallowed_names)]
    (blacklisted_names: Vec<String> = Vec::new()),
    /// Lint: COGNITIVE_COMPLEXITY.
    ///
    /// The maximum cognitive complexity a function can have
    (cognitive_complexity_threshold: u64 = 25),
    /// DEPRECATED LINT: CYCLOMATIC_COMPLEXITY.
    ///
    /// Use the Cognitive Complexity lint instead.
    #[conf_deprecated("Please use `cognitive-complexity-threshold` instead", cognitive_complexity_threshold)]
    (cyclomatic_complexity_threshold: u64 = 25),
    /// Lint: DISALLOWED_NAMES.
    ///
    /// The list of disallowed names to lint about. NB: `bar` is not here since it has legitimate uses. The value
    /// `".."` can be used as part of the list to indicate, that the configured values should be appended to the
    /// default configuration of Clippy. By default, any configuration will replace the default value.
    (disallowed_names: Vec<String> = super::DEFAULT_DISALLOWED_NAMES.iter().map(ToString::to_string).collect()),
    /// Lint: DOC_MARKDOWN.
    ///
    /// The list of words this lint should not consider as identifiers needing ticks. The value
    /// `".."` can be used as part of the list to indicate, that the configured values should be appended to the
    /// default configuration of Clippy. By default, any configuration will replace the default value. For example:
    /// * `doc-valid-idents = ["ClipPy"]` would replace the default list with `["ClipPy"]`.
    /// * `doc-valid-idents = ["ClipPy", ".."]` would append `ClipPy` to the default list.
    ///
    /// Default list:
    (doc_valid_idents: Vec<String> = super::DEFAULT_DOC_VALID_IDENTS.iter().map(ToString::to_string).collect()),
    /// Lint: TOO_MANY_ARGUMENTS.
    ///
    /// The maximum number of argument a function or method can have
    (too_many_arguments_threshold: u64 = 7),
    /// Lint: TYPE_COMPLEXITY.
    ///
    /// The maximum complexity a type can have
    (type_complexity_threshold: u64 = 250),
    /// Lint: MANY_SINGLE_CHAR_NAMES.
    ///
    /// The maximum number of single char bindings a scope may have
    (single_char_binding_names_threshold: u64 = 4),
    /// Lint: BOXED_LOCAL, USELESS_VEC.
    ///
    /// The maximum size of objects (in bytes) that will be linted. Larger objects are ok on the heap
    (too_large_for_stack: u64 = 200),
    /// Lint: ENUM_VARIANT_NAMES.
    ///
    /// The minimum number of enum variants for the lints about variant names to trigger
    (enum_variant_name_threshold: u64 = 3),
    /// Lint: LARGE_ENUM_VARIANT.
    ///
    /// The maximum size of an enum's variant to avoid box suggestion
    (enum_variant_size_threshold: u64 = 200),
    /// Lint: VERBOSE_BIT_MASK.
    ///
    /// The maximum allowed size of a bit mask before suggesting to use 'trailing_zeros'
    (verbose_bit_mask_threshold: u64 = 1),
    /// Lint: DECIMAL_LITERAL_REPRESENTATION.
    ///
    /// The lower bound for linting decimal literals
    (literal_representation_threshold: u64 = 16384),
    /// Lint: TRIVIALLY_COPY_PASS_BY_REF.
    ///
    /// The maximum size (in bytes) to consider a `Copy` type for passing by value instead of by reference.
    (trivial_copy_size_limit: Option<u64> = None),
    /// Lint: LARGE_TYPES_PASSED_BY_VALUE.
    ///
    /// The minimum size (in bytes) to consider a type for passing by reference instead of by value.
    (pass_by_value_size_limit: u64 = 256),
    /// Lint: TOO_MANY_LINES.
    ///
    /// The maximum number of lines a function or method can have
    (too_many_lines_threshold: u64 = 100),
    /// Lint: LARGE_STACK_ARRAYS, LARGE_CONST_ARRAYS.
    ///
    /// The maximum allowed size for arrays on the stack
    (array_size_threshold: u64 = 512_000),
    /// Lint: VEC_BOX.
    ///
    /// The size of the boxed type in bytes, where boxing in a `Vec` is allowed
    (vec_box_size_threshold: u64 = 4096),
    /// Lint: TYPE_REPETITION_IN_BOUNDS.
    ///
    /// The maximum number of bounds a trait can have to be linted
    (max_trait_bounds: u64 = 3),
    /// Lint: STRUCT_EXCESSIVE_BOOLS.
    ///
    /// The maximum number of bool fields a struct can have
    (max_struct_bools: u64 = 3),
    /// Lint: FN_PARAMS_EXCESSIVE_BOOLS.
    ///
    /// The maximum number of bool parameters a function can have
    (max_fn_params_bools: u64 = 3),
    /// Lint: WILDCARD_IMPORTS.
    ///
    /// Whether to allow certain wildcard imports (prelude, super in tests).
    (warn_on_all_wildcard_imports: bool = false),
    /// Lint: DISALLOWED_MACROS.
    ///
    /// The list of disallowed macros, written as fully qualified paths.
    (disallowed_macros: Vec<crate::utils::conf::DisallowedPath> = Vec::new()),
    /// Lint: DISALLOWED_METHODS.
    ///
    /// The list of disallowed methods, written as fully qualified paths.
    (disallowed_methods: Vec<crate::utils::conf::DisallowedPath> = Vec::new()),
    /// Lint: DISALLOWED_TYPES.
    ///
    /// The list of disallowed types, written as fully qualified paths.
    (disallowed_types: Vec<crate::utils::conf::DisallowedPath> = Vec::new()),
    /// Lint: UNREADABLE_LITERAL.
    ///
    /// Should the fraction of a decimal be linted to include separators.
    (unreadable_literal_lint_fractions: bool = true),
    /// Lint: UPPER_CASE_ACRONYMS.
    ///
    /// Enables verbose mode. Triggers if there is more than one uppercase char next to each other
    (upper_case_acronyms_aggressive: bool = false),
    /// Lint: MANUAL_LET_ELSE.
    ///
    /// Whether the matches should be considered by the lint, and whether there should
    /// be filtering for common types.
    (matches_for_let_else: crate::manual_let_else::MatchLintBehaviour =
        crate::manual_let_else::MatchLintBehaviour::WellKnownTypes),
    /// Lint: _CARGO_COMMON_METADATA.
    ///
    /// For internal testing only, ignores the current `publish` settings in the Cargo manifest.
    (cargo_ignore_publish: bool = false),
    /// Lint: NONSTANDARD_MACRO_BRACES.
    ///
    /// Enforce the named macros always use the braces specified.
    ///
    /// A `MacroMatcher` can be added like so `{ name = "macro_name", brace = "(" }`. If the macro
    /// could be used with a full path two `MacroMatcher`s have to be added one with the full path
    /// `crate_name::macro_name` and one with just the macro name.
    (standard_macro_braces: Vec<crate::nonstandard_macro_braces::MacroMatcher> = Vec::new()),
    /// Lint: MISSING_ENFORCED_IMPORT_RENAMES.
    ///
    /// The list of imports to always rename, a fully qualified path followed by the rename.
    (enforced_import_renames: Vec<crate::utils::conf::Rename> = Vec::new()),
    /// Lint: DISALLOWED_SCRIPT_IDENTS.
    ///
    /// The list of unicode scripts allowed to be used in the scope.
    (allowed_scripts: Vec<String> = vec!["Latin".to_string()]),
    /// Lint: NON_SEND_FIELDS_IN_SEND_TY.
    ///
    /// Whether to apply the raw pointer heuristic to determine if a type is `Send`.
    (enable_raw_pointer_heuristic_for_send: bool = true),
    /// Lint: INDEX_REFUTABLE_SLICE.
    ///
    /// When Clippy suggests using a slice pattern, this is the maximum number of elements allowed in
    /// the slice pattern that is suggested. If more elements are necessary, the lint is suppressed.
    /// For example, `[_, _, _, e, ..]` is a slice pattern with 4 elements.
    (max_suggested_slice_pattern_length: u64 = 3),
    /// Lint: AWAIT_HOLDING_INVALID_TYPE.
    (await_holding_invalid_types: Vec<crate::utils::conf::DisallowedPath> = Vec::new()),
    /// Lint: LARGE_INCLUDE_FILE.
    ///
    /// The maximum size of a file included via `include_bytes!()` or `include_str!()`, in bytes
    (max_include_file_size: u64 = 1_000_000),
    /// Lint: EXPECT_USED.
    ///
    /// Whether `expect` should be allowed in test functions or `#[cfg(test)]`
    (allow_expect_in_tests: bool = false),
    /// Lint: UNWRAP_USED.
    ///
    /// Whether `unwrap` should be allowed in test functions or `#[cfg(test)]`
    (allow_unwrap_in_tests: bool = false),
    /// Lint: DBG_MACRO.
    ///
    /// Whether `dbg!` should be allowed in test functions or `#[cfg(test)]`
    (allow_dbg_in_tests: bool = false),
    /// Lint: PRINT_STDOUT, PRINT_STDERR.
    ///
    /// Whether print macros (ex. `println!`) should be allowed in test functions or `#[cfg(test)]`
    (allow_print_in_tests: bool = false),
    /// Lint: RESULT_LARGE_ERR.
    ///
    /// The maximum size of the `Err`-variant in a `Result` returned from a function
    (large_error_threshold: u64 = 128),
    /// Lint: MUTABLE_KEY_TYPE, IFS_SAME_COND.
    ///
    /// A list of paths to types that should be treated like `Arc`, i.e. ignored but
    /// for the generic parameters for determining interior mutability
    (ignore_interior_mutability: Vec<String> = Vec::from(["bytes::Bytes".into()])),
    /// Lint: UNINLINED_FORMAT_ARGS.
    ///
    /// Whether to allow mixed uninlined format args, e.g. `format!("{} {}", a, foo.bar)`
    (allow_mixed_uninlined_format_args: bool = true),
    /// Lint: INDEXING_SLICING.
    ///
    /// Whether to suppress a restriction lint in constant code. In same
    /// cases the restructured operation might not be unavoidable, as the
    /// suggested counterparts are unavailable in constant code. This
    /// configuration will cause restriction lints to trigger even
    /// if no suggestion can be made.
    (suppress_restriction_lint_in_const: bool = false),
    /// Lint: MISSING_DOCS_IN_PRIVATE_ITEMS.
    ///
    /// Whether to **only** check for missing documentation in items visible within the current
    /// crate. For example, `pub(crate)` items.
    (missing_docs_in_crate_items: bool = false),
    /// Lint: LARGE_FUTURES.
    ///
    /// The maximum byte size a `Future` can have, before it triggers the `clippy::large_futures` lint
    (future_size_threshold: u64 = 16 * 1024),
<<<<<<< HEAD
=======
    /// Lint: UNNECESSARY_BOX_RETURNS.
    ///
    /// The byte size a `T` in `Box<T>` can have, below which it triggers the `clippy::unnecessary_box` lint
    (unnecessary_box_size: u64 = 128),
>>>>>>> 9a337784
}

/// Search for the configuration file.
///
/// # Errors
///
/// Returns any unexpected filesystem error encountered when searching for the config file
pub fn lookup_conf_file() -> io::Result<(Option<PathBuf>, Vec<String>)> {
    /// Possible filename to search for.
    const CONFIG_FILE_NAMES: [&str; 2] = [".clippy.toml", "clippy.toml"];

    // Start looking for a config file in CLIPPY_CONF_DIR, or failing that, CARGO_MANIFEST_DIR.
    // If neither of those exist, use ".".
    let mut current = env::var_os("CLIPPY_CONF_DIR")
        .or_else(|| env::var_os("CARGO_MANIFEST_DIR"))
        .map_or_else(|| PathBuf::from("."), PathBuf::from)
        .canonicalize()?;

    let mut found_config: Option<PathBuf> = None;
    let mut warnings = vec![];

    loop {
        for config_file_name in &CONFIG_FILE_NAMES {
            if let Ok(config_file) = current.join(config_file_name).canonicalize() {
                match fs::metadata(&config_file) {
                    Err(e) if e.kind() == io::ErrorKind::NotFound => {},
                    Err(e) => return Err(e),
                    Ok(md) if md.is_dir() => {},
                    Ok(_) => {
                        // warn if we happen to find two config files #8323
                        if let Some(ref found_config) = found_config {
                            warnings.push(format!(
                                "using config file `{}`, `{}` will be ignored",
                                found_config.display(),
                                config_file.display()
                            ));
                        } else {
                            found_config = Some(config_file);
                        }
                    },
                }
            }
        }

        if found_config.is_some() {
            return Ok((found_config, warnings));
        }

        // If the current directory has no parent, we're done searching.
        if !current.pop() {
            return Ok((None, warnings));
        }
    }
}

/// Read the `toml` configuration file.
///
/// In case of error, the function tries to continue as much as possible.
pub fn read(path: &Path) -> TryConf {
    let content = match fs::read_to_string(path) {
        Err(e) => return TryConf::from_error(e),
        Ok(content) => content,
    };
    match toml::from_str::<TryConf>(&content) {
        Ok(mut conf) => {
            extend_vec_if_indicator_present(&mut conf.conf.doc_valid_idents, DEFAULT_DOC_VALID_IDENTS);
            extend_vec_if_indicator_present(&mut conf.conf.disallowed_names, DEFAULT_DISALLOWED_NAMES);

            conf
        },
        Err(e) => TryConf::from_error(e),
    }
}

fn extend_vec_if_indicator_present(vec: &mut Vec<String>, default: &[&str]) {
    if vec.contains(&"..".to_string()) {
        vec.extend(default.iter().map(ToString::to_string));
    }
}

const SEPARATOR_WIDTH: usize = 4;

// Check whether the error is "unknown field" and, if so, list the available fields sorted and at
// least one per line, more if `CLIPPY_TERMINAL_WIDTH` is set and allows it.
pub fn format_error(error: Box<dyn Error>) -> String {
    let s = error.to_string();

    if_chain! {
        if error.downcast::<toml::de::Error>().is_ok();
        if let Some((prefix, mut fields, suffix)) = parse_unknown_field_message(&s);
        then {
            use fmt::Write;

            fields.sort_unstable();

            let (rows, column_widths) = calculate_dimensions(&fields);

            let mut msg = String::from(prefix);
            for row in 0..rows {
                writeln!(msg).unwrap();
                for (column, column_width) in column_widths.iter().copied().enumerate() {
                    let index = column * rows + row;
                    let field = fields.get(index).copied().unwrap_or_default();
                    write!(
                        msg,
                        "{:SEPARATOR_WIDTH$}{field:column_width$}",
                        " "
                    )
                    .unwrap();
                }
            }
            write!(msg, "\n{suffix}").unwrap();
            msg
        } else {
            s
        }
    }
}

// `parse_unknown_field_message` will become unnecessary if
// https://github.com/alexcrichton/toml-rs/pull/364 is merged.
fn parse_unknown_field_message(s: &str) -> Option<(&str, Vec<&str>, &str)> {
    // An "unknown field" message has the following form:
    //   unknown field `UNKNOWN`, expected one of `FIELD0`, `FIELD1`, ..., `FIELDN` at line X column Y
    //                                           ^^      ^^^^                     ^^
    if_chain! {
        if s.starts_with("unknown field");
        let slices = s.split("`, `").collect::<Vec<_>>();
        let n = slices.len();
        if n >= 2;
        if let Some((prefix, first_field)) = slices[0].rsplit_once(" `");
        if let Some((last_field, suffix)) = slices[n - 1].split_once("` ");
        then {
            let fields = iter::once(first_field)
                .chain(slices[1..n - 1].iter().copied())
                .chain(iter::once(last_field))
                .collect::<Vec<_>>();
            Some((prefix, fields, suffix))
        } else {
            None
        }
    }
}

fn calculate_dimensions(fields: &[&str]) -> (usize, Vec<usize>) {
    let columns = env::var("CLIPPY_TERMINAL_WIDTH")
        .ok()
        .and_then(|s| <usize as FromStr>::from_str(&s).ok())
        .map_or(1, |terminal_width| {
            let max_field_width = fields.iter().map(|field| field.len()).max().unwrap();
            cmp::max(1, terminal_width / (SEPARATOR_WIDTH + max_field_width))
        });

    let rows = (fields.len() + (columns - 1)) / columns;

    let column_widths = (0..columns)
        .map(|column| {
            if column < columns - 1 {
                (0..rows)
                    .map(|row| {
                        let index = column * rows + row;
                        let field = fields.get(index).copied().unwrap_or_default();
                        field.len()
                    })
                    .max()
                    .unwrap()
            } else {
                // Avoid adding extra space to the last column.
                0
            }
        })
        .collect::<Vec<_>>();

    (rows, column_widths)
}<|MERGE_RESOLUTION|>--- conflicted
+++ resolved
@@ -463,13 +463,10 @@
     ///
     /// The maximum byte size a `Future` can have, before it triggers the `clippy::large_futures` lint
     (future_size_threshold: u64 = 16 * 1024),
-<<<<<<< HEAD
-=======
     /// Lint: UNNECESSARY_BOX_RETURNS.
     ///
     /// The byte size a `T` in `Box<T>` can have, below which it triggers the `clippy::unnecessary_box` lint
     (unnecessary_box_size: u64 = 128),
->>>>>>> 9a337784
 }
 
 /// Search for the configuration file.
