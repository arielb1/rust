--- conflicted
+++ resolved
@@ -4,16 +4,10 @@
 use crate::utils::usage::{is_unused, mutated_variables};
 use crate::utils::{
     contains_name, get_enclosing_block, get_parent_expr, get_trait_def_id, has_iter_method, higher, implements_trait,
-<<<<<<< HEAD
-    is_integer_const, is_no_std_crate, is_refutable, is_type_diagnostic_item, last_path_segment, match_trait_method,
-    match_type, match_var, multispan_sugg, qpath_res, snippet, snippet_with_applicability, snippet_with_macro_callsite,
-    span_lint, span_lint_and_help, span_lint_and_sugg, span_lint_and_then, sugg, SpanlessEq,
-=======
     indent_of, is_integer_const, is_no_std_crate, is_refutable, is_type_diagnostic_item, last_path_segment,
     match_trait_method, match_type, match_var, multispan_sugg, qpath_res, single_segment_path, snippet,
     snippet_with_applicability, snippet_with_macro_callsite, span_lint, span_lint_and_help, span_lint_and_sugg,
     span_lint_and_then, sugg, SpanlessEq,
->>>>>>> 9c9aa2db
 };
 use if_chain::if_chain;
 use rustc_ast::ast;
@@ -827,10 +821,7 @@
     check_for_loop_arg(cx, pat, arg, expr);
     check_for_loop_over_map_kv(cx, pat, arg, body, expr);
     check_for_mut_range_bound(cx, arg, body);
-<<<<<<< HEAD
-=======
     check_for_single_element_loop(cx, pat, arg, body, expr);
->>>>>>> 9c9aa2db
     detect_same_item_push(cx, pat, arg, body, expr);
 }
 
@@ -893,7 +884,6 @@
             (_, _) => (&self.0 + &rhs.0).into(),
         }
     }
-<<<<<<< HEAD
 }
 
 impl std::ops::Sub for &MinifyingSugg<'static> {
@@ -919,33 +909,6 @@
     }
 }
 
-=======
-}
-
-impl std::ops::Sub for &MinifyingSugg<'static> {
-    type Output = MinifyingSugg<'static>;
-    fn sub(self, rhs: &MinifyingSugg<'static>) -> MinifyingSugg<'static> {
-        match (self.as_str(), rhs.as_str()) {
-            (_, "0") => self.clone(),
-            ("0", _) => (-rhs.0.clone()).into(),
-            (x, y) if x == y => sugg::ZERO.into(),
-            (_, _) => (&self.0 - &rhs.0).into(),
-        }
-    }
-}
-
-impl std::ops::Add<&MinifyingSugg<'static>> for MinifyingSugg<'static> {
-    type Output = MinifyingSugg<'static>;
-    fn add(self, rhs: &MinifyingSugg<'static>) -> MinifyingSugg<'static> {
-        match (self.as_str(), rhs.as_str()) {
-            ("0", _) => rhs.clone(),
-            (_, "0") => self,
-            (_, _) => (self.0 + &rhs.0).into(),
-        }
-    }
-}
-
->>>>>>> 9c9aa2db
 impl std::ops::Sub<&MinifyingSugg<'static>> for MinifyingSugg<'static> {
     type Output = MinifyingSugg<'static>;
     fn sub(self, rhs: &MinifyingSugg<'static>) -> MinifyingSugg<'static> {
@@ -989,7 +952,6 @@
     fn empty() -> Self {
         Self::positive(sugg::ZERO)
     }
-<<<<<<< HEAD
 }
 
 fn apply_offset(lhs: &MinifyingSugg<'static>, rhs: &Offset) -> MinifyingSugg<'static> {
@@ -1011,29 +973,6 @@
     idx_offset: Offset,
 }
 
-=======
-}
-
-fn apply_offset(lhs: &MinifyingSugg<'static>, rhs: &Offset) -> MinifyingSugg<'static> {
-    match rhs.sign {
-        OffsetSign::Positive => lhs + &rhs.value,
-        OffsetSign::Negative => lhs - &rhs.value,
-    }
-}
-
-#[derive(Debug, Clone, Copy)]
-enum StartKind<'hir> {
-    Range,
-    Counter { initializer: &'hir Expr<'hir> },
-}
-
-struct IndexExpr<'hir> {
-    base: &'hir Expr<'hir>,
-    idx: StartKind<'hir>,
-    idx_offset: Offset,
-}
-
->>>>>>> 9c9aa2db
 struct Start<'hir> {
     id: HirId,
     kind: StartKind<'hir>,
@@ -1241,7 +1180,6 @@
             )
         },
     };
-<<<<<<< HEAD
 
     let (dst_offset, dst_limit) = print_offset_and_limit(&dst);
     let (src_offset, src_limit) = print_offset_and_limit(&src);
@@ -1249,15 +1187,6 @@
     let dst_base_str = snippet(cx, dst.base.span, "???");
     let src_base_str = snippet(cx, src.base.span, "???");
 
-=======
-
-    let (dst_offset, dst_limit) = print_offset_and_limit(&dst);
-    let (src_offset, src_limit) = print_offset_and_limit(&src);
-
-    let dst_base_str = snippet(cx, dst.base.span, "???");
-    let src_base_str = snippet(cx, src.base.span, "???");
-
->>>>>>> 9c9aa2db
     let dst = if dst_offset == sugg::EMPTY && dst_limit == sugg::EMPTY {
         dst_base_str
     } else {
