--- conflicted
+++ resolved
@@ -201,7 +201,6 @@
         if self.avoid_breaking_exported_api && cx.effective_visibilities.is_exported(item.owner_id.def_id) {
             return;
         }
-<<<<<<< HEAD
 
         if (def.variants.len() as u64) < self.enum_threshold {
             return;
@@ -216,22 +215,6 @@
             check_enum_end(cx, item_name, var);
         }
 
-=======
-
-        if (def.variants.len() as u64) < self.enum_threshold {
-            return;
-        }
-
-        let Some(ident) = item.kind.ident() else {
-            return;
-        };
-        let item_name = ident.name.as_str();
-        for var in def.variants {
-            check_enum_start(cx, item_name, var);
-            check_enum_end(cx, item_name, var);
-        }
-
->>>>>>> 41d7e456
         Self::check_enum_common_affix(cx, item, def);
     }
 
